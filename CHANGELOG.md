--- conflicted
+++ resolved
@@ -2,8 +2,6 @@
 
 ## [Unreleased]
 
-<<<<<<< HEAD
-=======
 ### Fixed
 
 - When formatting doc comments with `wrap_comments = true` rustfmt will no longer wrap markdown tables [#4210](https://github.com/rust-lang/rustfmt/issues/4210)
@@ -39,7 +37,32 @@
 - Prevent ICE when parsing invalid attributes in `cfg_if!` macros [#5728](https://github.com/rust-lang/rustfmt/issues/5728)
 
 
->>>>>>> f4201ef2
+## [1.5.2] 2023-01-24
+
+### Fixed
+
+- Resolve issue when comments are found within const generic defaults in unit structs [#5668](https://github.com/rust-lang/rustfmt/issues/5668)
+- Resolve issue when block comments are found within trait generics [#5358](https://github.com/rust-lang/rustfmt/issues/5358)
+- Correctly handle alignment of comments containing unicode characters [#5504](https://github.com/rust-lang/rustfmt/issues/5504)
+- Properly indent a single generic bound that requires being written across multiple lines [#4689](https://github.com/rust-lang/rustfmt/issues/4689) (n.b. this change is version gated and will only appear when the `version` configuration option is set to `Two`)
+
+### Changed
+
+- Renamed `fn_args_layout` configuration option to `fn_params_layout` [#4149](https://github.com/rust-lang/rustfmt/issues/4149). Note that `fn_args_layout` has only been soft deprecated: `fn_args_layout` will continue to work without issue, but rustfmt will display a warning to encourage users to switch to the new name
+
+### Added
+
+- New configuration option (`skip_macro_invocations`)[https://rust-lang.github.io/rustfmt/?version=master&search=#skip_macro_invocations] [#5347](https://github.com/rust-lang/rustfmt/pull/5347) that can be used to globally define a single enumerated list of macro calls that rustfmt should skip formatting. rustfmt [currently also supports this via a custom tool attribute](https://github.com/rust-lang/rustfmt#tips), however, these cannot be used in all contexts because [custom inner attributes are unstable](https://github.com/rust-lang/rust/issues/54726)
+
+### Misc
+
+- rustfmt now internally supports the ability to have both stable and unstable variants of a configuration option [#5378](https://github.com/rust-lang/rustfmt/issues/5378). This ability will allow the rustfmt team to make certain configuration options available on stable toolchains more quickly because we no longer have to wait for _every_ variant to be stable-ready before stabilizing _any_ variant. 
+
+### Install/Download Options
+- **rustup (nightly)** - nightly-2023-01-24
+- **GitHub Release Binaries** - [Release v1.5.2](https://github.com/rust-lang/rustfmt/releases/tag/v1.5.2)
+- **Build from source** - [Tag v1.5.2](https://github.com/rust-lang/rustfmt/tree/v1.5.2), see instructions for how to [install rustfmt from source][install-from-source]
+
 ## [1.5.2] 2023-01-24
 
 ### Fixed
