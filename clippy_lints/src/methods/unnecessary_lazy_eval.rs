use clippy_utils::diagnostics::span_lint_and_then;
use clippy_utils::source::snippet;
use clippy_utils::ty::is_type_diagnostic_item;
use clippy_utils::{eager_or_lazy, usage};
use rustc_errors::Applicability;
use rustc_hir as hir;
use rustc_lint::LateContext;
use rustc_span::sym;

use super::UNNECESSARY_LAZY_EVALUATIONS;

/// lint use of `<fn>_else(simple closure)` for `Option`s and `Result`s that can be
/// replaced with `<fn>(return value of simple closure)`
pub(super) fn check<'tcx>(
    cx: &LateContext<'tcx>,
    expr: &'tcx hir::Expr<'_>,
    recv: &'tcx hir::Expr<'_>,
    arg: &'tcx hir::Expr<'_>,
    simplify_using: &str,
) {
    let is_option = is_type_diagnostic_item(cx, cx.typeck_results().expr_ty(recv), sym::Option);
    let is_result = is_type_diagnostic_item(cx, cx.typeck_results().expr_ty(recv), sym::Result);
    let is_bool = cx.typeck_results().expr_ty(recv).is_bool();

<<<<<<< HEAD
    if is_option || is_result {
        if let hir::ExprKind::Closure(&hir::Closure { body, .. }) = arg.kind {
=======
    if is_option || is_result || is_bool {
        if let hir::ExprKind::Closure { body, .. } = arg.kind {
>>>>>>> 0f5a38f2
            let body = cx.tcx.hir().body(body);
            let body_expr = &body.value;

            if usage::BindingUsageFinder::are_params_used(cx, body) {
                return;
            }

            if eager_or_lazy::switch_to_eager_eval(cx, body_expr) {
                let msg = if is_option {
                    "unnecessary closure used to substitute value for `Option::None`"
                } else if is_result {
                    "unnecessary closure used to substitute value for `Result::Err`"
                } else {
                    "unnecessary closure used with `bool::then`"
                };
                let applicability = if body
                    .params
                    .iter()
                    // bindings are checked to be unused above
                    .all(|param| matches!(param.pat.kind, hir::PatKind::Binding(..) | hir::PatKind::Wild))
                {
                    Applicability::MachineApplicable
                } else {
                    // replacing the lambda may break type inference
                    Applicability::MaybeIncorrect
                };

                // This is a duplicate of what's happening in clippy_lints::methods::method_call,
                // which isn't ideal, We want to get the method call span,
                // but prefer to avoid changing the signature of the function itself.
                if let hir::ExprKind::MethodCall(_, _, span) = expr.kind {
                    span_lint_and_then(cx, UNNECESSARY_LAZY_EVALUATIONS, expr.span, msg, |diag| {
                        diag.span_suggestion(
                            span,
                            &format!("use `{}(..)` instead", simplify_using),
                            format!("{}({})", simplify_using, snippet(cx, body_expr.span, "..")),
                            applicability,
                        );
                    });
                }
            }
        }
    }
}<|MERGE_RESOLUTION|>--- conflicted
+++ resolved
@@ -22,13 +22,8 @@
     let is_result = is_type_diagnostic_item(cx, cx.typeck_results().expr_ty(recv), sym::Result);
     let is_bool = cx.typeck_results().expr_ty(recv).is_bool();
 
-<<<<<<< HEAD
-    if is_option || is_result {
+    if is_option || is_result || is_bool {
         if let hir::ExprKind::Closure(&hir::Closure { body, .. }) = arg.kind {
-=======
-    if is_option || is_result || is_bool {
-        if let hir::ExprKind::Closure { body, .. } = arg.kind {
->>>>>>> 0f5a38f2
             let body = cx.tcx.hir().body(body);
             let body_expr = &body.value;
 
