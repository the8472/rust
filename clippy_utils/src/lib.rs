--- conflicted
+++ resolved
@@ -61,21 +61,12 @@
 use rustc_hir as hir;
 use rustc_hir::def::{DefKind, Res};
 use rustc_hir::def_id::{DefId, LOCAL_CRATE};
-<<<<<<< HEAD
-use rustc_hir::intravisit::{self, walk_expr, ErasedMap, NestedVisitorMap, Visitor};
-use rustc_hir::LangItem::{ResultErr, ResultOk};
-use rustc_hir::{
-    def, Arm, BindingAnnotation, Block, Body, Constness, Destination, Expr, ExprKind, FnDecl, GenericArgs, HirId, Impl,
-    ImplItem, ImplItemKind, Item, ItemKind, LangItem, Local, MatchSource, Node, Param, Pat, PatKind, Path, PathSegment,
-    QPath, Stmt, StmtKind, TraitItem, TraitItemKind, TraitRef, TyKind,
-=======
 use rustc_hir::intravisit::{self, walk_expr, ErasedMap, FnKind, NestedVisitorMap, Visitor};
 use rustc_hir::LangItem::{ResultErr, ResultOk};
 use rustc_hir::{
     def, Arm, BindingAnnotation, Block, Body, Constness, Destination, Expr, ExprKind, FnDecl, GenericArgs, HirId, Impl,
     ImplItem, ImplItemKind, IsAsync, Item, ItemKind, LangItem, Local, MatchSource, Node, Param, Pat, PatKind, Path,
     PathSegment, QPath, Stmt, StmtKind, TraitItem, TraitItemKind, TraitRef, TyKind,
->>>>>>> 796a6f00
 };
 use rustc_lint::{LateContext, Level, Lint, LintContext};
 use rustc_middle::hir::exports::Export;
@@ -1316,8 +1307,6 @@
     (conds, blocks)
 }
 
-<<<<<<< HEAD
-=======
 /// Checks if the given function kind is an async function.
 pub fn is_async_fn(kind: FnKind) -> bool {
     matches!(kind, FnKind::ItemFn(_, _, header, _) if header.asyncness == IsAsync::Async)
@@ -1352,7 +1341,6 @@
     None
 }
 
->>>>>>> 796a6f00
 // Finds the `#[must_use]` attribute, if any
 pub fn must_use_attr(attrs: &[Attribute]) -> Option<&Attribute> {
     attrs.iter().find(|a| a.has_name(sym::must_use))
