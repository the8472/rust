use crate::def::{CtorKind, DefKind, Res};
use crate::def_id::DefId;
pub(crate) use crate::hir_id::{HirId, ItemLocalId};
use crate::intravisit::FnKind;
use crate::LangItem;

use rustc_ast as ast;
use rustc_ast::util::parser::ExprPrecedence;
use rustc_ast::{Attribute, FloatTy, IntTy, Label, LitKind, TraitObjectSyntax, UintTy};
pub use rustc_ast::{BindingAnnotation, BorrowKind, ByRef, ImplPolarity, IsAuto};
pub use rustc_ast::{CaptureBy, Movability, Mutability};
use rustc_ast::{InlineAsmOptions, InlineAsmTemplatePiece};
use rustc_data_structures::fingerprint::Fingerprint;
use rustc_data_structures::fx::FxHashMap;
use rustc_data_structures::sorted_map::SortedMap;
use rustc_error_messages::MultiSpan;
use rustc_index::vec::IndexVec;
use rustc_macros::HashStable_Generic;
use rustc_span::hygiene::MacroKind;
use rustc_span::source_map::Spanned;
use rustc_span::symbol::{kw, sym, Ident, Symbol};
use rustc_span::{def_id::LocalDefId, BytePos, Span, DUMMY_SP};
use rustc_target::asm::InlineAsmRegOrRegClass;
use rustc_target::spec::abi::Abi;

use smallvec::SmallVec;
use std::fmt;

#[derive(Debug, Copy, Clone, Encodable, HashStable_Generic)]
pub struct Lifetime {
    pub hir_id: HirId,
    pub span: Span,

    /// Either "`'a`", referring to a named lifetime definition,
    /// or "``" (i.e., `kw::Empty`), for elision placeholders.
    ///
    /// HIR lowering inserts these placeholders in type paths that
    /// refer to type definitions needing lifetime parameters,
    /// `&T` and `&mut T`, and trait objects without `... + 'a`.
    pub name: LifetimeName,
}

#[derive(Debug, Clone, PartialEq, Eq, Encodable, Hash, Copy)]
#[derive(HashStable_Generic)]
pub enum ParamName {
    /// Some user-given name like `T` or `'x`.
    Plain(Ident),

    /// Synthetic name generated when user elided a lifetime in an impl header.
    ///
    /// E.g., the lifetimes in cases like these:
    /// ```ignore (fragment)
    /// impl Foo for &u32
    /// impl Foo<'_> for u32
    /// ```
    /// in that case, we rewrite to
    /// ```ignore (fragment)
    /// impl<'f> Foo for &'f u32
    /// impl<'f> Foo<'f> for u32
    /// ```
    /// where `'f` is something like `Fresh(0)`. The indices are
    /// unique per impl, but not necessarily continuous.
    Fresh,

    /// Indicates an illegal name was given and an error has been
    /// reported (so we should squelch other derived errors). Occurs
    /// when, e.g., `'_` is used in the wrong place.
    Error,
}

impl ParamName {
    pub fn ident(&self) -> Ident {
        match *self {
            ParamName::Plain(ident) => ident,
            ParamName::Fresh | ParamName::Error => Ident::with_dummy_span(kw::UnderscoreLifetime),
        }
    }

    pub fn normalize_to_macros_2_0(&self) -> ParamName {
        match *self {
            ParamName::Plain(ident) => ParamName::Plain(ident.normalize_to_macros_2_0()),
            param_name => param_name,
        }
    }
}

#[derive(Debug, Clone, PartialEq, Eq, Encodable, Hash, Copy)]
#[derive(HashStable_Generic)]
pub enum LifetimeName {
    /// User-given names or fresh (synthetic) names.
    Param(LocalDefId, ParamName),

    /// Implicit lifetime in a context like `dyn Foo`. This is
    /// distinguished from implicit lifetimes elsewhere because the
    /// lifetime that they default to must appear elsewhere within the
    /// enclosing type.  This means that, in an `impl Trait` context, we
    /// don't have to create a parameter for them. That is, `impl
    /// Trait<Item = &u32>` expands to an opaque type like `type
    /// Foo<'a> = impl Trait<Item = &'a u32>`, but `impl Trait<item =
    /// dyn Bar>` expands to `type Foo = impl Trait<Item = dyn Bar +
    /// 'static>`. The latter uses `ImplicitObjectLifetimeDefault` so
    /// that surrounding code knows not to create a lifetime
    /// parameter.
    ImplicitObjectLifetimeDefault,

    /// Indicates an error during lowering (usually `'_` in wrong place)
    /// that was already reported.
    Error,

    /// User wrote an anonymous lifetime, either `'_` or nothing.
    /// The semantics of this lifetime should be inferred by typechecking code.
    Infer,

    /// User wrote `'static`.
    Static,
}

impl LifetimeName {
    pub fn ident(&self) -> Ident {
        match *self {
            LifetimeName::ImplicitObjectLifetimeDefault | LifetimeName::Error => Ident::empty(),
            LifetimeName::Infer => Ident::with_dummy_span(kw::UnderscoreLifetime),
            LifetimeName::Static => Ident::with_dummy_span(kw::StaticLifetime),
            LifetimeName::Param(_, param_name) => param_name.ident(),
        }
    }

    pub fn is_anonymous(&self) -> bool {
        match *self {
            LifetimeName::ImplicitObjectLifetimeDefault
            | LifetimeName::Infer
            | LifetimeName::Param(_, ParamName::Fresh)
            | LifetimeName::Error => true,
            LifetimeName::Static | LifetimeName::Param(..) => false,
        }
    }

    pub fn is_elided(&self) -> bool {
        match self {
            LifetimeName::ImplicitObjectLifetimeDefault | LifetimeName::Infer => true,

            // It might seem surprising that `Fresh` counts as not *elided*
            // -- but this is because, as far as the code in the compiler is
            // concerned -- `Fresh` variants act equivalently to "some fresh name".
            // They correspond to early-bound regions on an impl, in other words.
            LifetimeName::Error | LifetimeName::Param(..) | LifetimeName::Static => false,
        }
    }

    fn is_static(&self) -> bool {
        self == &LifetimeName::Static
    }

    pub fn normalize_to_macros_2_0(&self) -> LifetimeName {
        match *self {
            LifetimeName::Param(def_id, param_name) => {
                LifetimeName::Param(def_id, param_name.normalize_to_macros_2_0())
            }
            lifetime_name => lifetime_name,
        }
    }
}

impl fmt::Display for Lifetime {
    fn fmt(&self, f: &mut fmt::Formatter<'_>) -> fmt::Result {
        self.name.ident().fmt(f)
    }
}

impl Lifetime {
    pub fn is_elided(&self) -> bool {
        self.name.is_elided()
    }

    pub fn is_static(&self) -> bool {
        self.name.is_static()
    }
}

/// A `Path` is essentially Rust's notion of a name; for instance,
/// `std::cmp::PartialEq`. It's represented as a sequence of identifiers,
/// along with a bunch of supporting information.
#[derive(Debug, HashStable_Generic)]
pub struct Path<'hir> {
    pub span: Span,
    /// The resolution for the path.
    pub res: Res,
    /// The segments in the path: the things separated by `::`.
    pub segments: &'hir [PathSegment<'hir>],
}

impl Path<'_> {
    pub fn is_global(&self) -> bool {
        !self.segments.is_empty() && self.segments[0].ident.name == kw::PathRoot
    }
}

/// A segment of a path: an identifier, an optional lifetime, and a set of
/// types.
#[derive(Debug, HashStable_Generic)]
pub struct PathSegment<'hir> {
    /// The identifier portion of this path segment.
    pub ident: Ident,
    pub hir_id: HirId,
    pub res: Res,

    /// Type/lifetime parameters attached to this path. They come in
    /// two flavors: `Path<A,B,C>` and `Path(A,B) -> C`. Note that
    /// this is more than just simple syntactic sugar; the use of
    /// parens affects the region binding rules, so we preserve the
    /// distinction.
    pub args: Option<&'hir GenericArgs<'hir>>,

    /// Whether to infer remaining type parameters, if any.
    /// This only applies to expression and pattern paths, and
    /// out of those only the segments with no type parameters
    /// to begin with, e.g., `Vec::new` is `<Vec<..>>::new::<..>`.
    pub infer_args: bool,
}

impl<'hir> PathSegment<'hir> {
    /// Converts an identifier to the corresponding segment.
    pub fn new(ident: Ident, hir_id: HirId, res: Res) -> PathSegment<'hir> {
        PathSegment { ident, hir_id, res, infer_args: true, args: None }
    }

    pub fn invalid() -> Self {
        Self::new(Ident::empty(), HirId::INVALID, Res::Err)
    }

    pub fn args(&self) -> &GenericArgs<'hir> {
        if let Some(ref args) = self.args {
            args
        } else {
            const DUMMY: &GenericArgs<'_> = &GenericArgs::none();
            DUMMY
        }
    }
}

#[derive(Encodable, Debug, HashStable_Generic)]
pub struct ConstArg {
    pub value: AnonConst,
    pub span: Span,
}

#[derive(Encodable, Debug, HashStable_Generic)]
pub struct InferArg {
    pub hir_id: HirId,
    pub span: Span,
}

impl InferArg {
    pub fn to_ty(&self) -> Ty<'_> {
        Ty { kind: TyKind::Infer, span: self.span, hir_id: self.hir_id }
    }
}

#[derive(Debug, HashStable_Generic)]
pub enum GenericArg<'hir> {
    Lifetime(&'hir Lifetime),
    Type(&'hir Ty<'hir>),
    Const(ConstArg),
    Infer(InferArg),
}

impl GenericArg<'_> {
    pub fn span(&self) -> Span {
        match self {
            GenericArg::Lifetime(l) => l.span,
            GenericArg::Type(t) => t.span,
            GenericArg::Const(c) => c.span,
            GenericArg::Infer(i) => i.span,
        }
    }

    pub fn hir_id(&self) -> HirId {
        match self {
            GenericArg::Lifetime(l) => l.hir_id,
            GenericArg::Type(t) => t.hir_id,
            GenericArg::Const(c) => c.value.hir_id,
            GenericArg::Infer(i) => i.hir_id,
        }
    }

    pub fn is_synthetic(&self) -> bool {
        matches!(self, GenericArg::Lifetime(lifetime) if lifetime.name.ident() == Ident::empty())
    }

    pub fn descr(&self) -> &'static str {
        match self {
            GenericArg::Lifetime(_) => "lifetime",
            GenericArg::Type(_) => "type",
            GenericArg::Const(_) => "constant",
            GenericArg::Infer(_) => "inferred",
        }
    }

    pub fn to_ord(&self) -> ast::ParamKindOrd {
        match self {
            GenericArg::Lifetime(_) => ast::ParamKindOrd::Lifetime,
            GenericArg::Type(_) | GenericArg::Const(_) | GenericArg::Infer(_) => {
                ast::ParamKindOrd::TypeOrConst
            }
        }
    }

    pub fn is_ty_or_const(&self) -> bool {
        match self {
            GenericArg::Lifetime(_) => false,
            GenericArg::Type(_) | GenericArg::Const(_) | GenericArg::Infer(_) => true,
        }
    }
}

#[derive(Debug, HashStable_Generic)]
pub struct GenericArgs<'hir> {
    /// The generic arguments for this path segment.
    pub args: &'hir [GenericArg<'hir>],
    /// Bindings (equality constraints) on associated types, if present.
    /// E.g., `Foo<A = Bar>`.
    pub bindings: &'hir [TypeBinding<'hir>],
    /// Were arguments written in parenthesized form `Fn(T) -> U`?
    /// This is required mostly for pretty-printing and diagnostics,
    /// but also for changing lifetime elision rules to be "function-like".
    pub parenthesized: bool,
    /// The span encompassing arguments and the surrounding brackets `<>` or `()`
    ///       Foo<A, B, AssocTy = D>           Fn(T, U, V) -> W
    ///          ^^^^^^^^^^^^^^^^^^^             ^^^^^^^^^
    /// Note that this may be:
    /// - empty, if there are no generic brackets (but there may be hidden lifetimes)
    /// - dummy, if this was generated while desugaring
    pub span_ext: Span,
}

impl<'hir> GenericArgs<'hir> {
    pub const fn none() -> Self {
        Self { args: &[], bindings: &[], parenthesized: false, span_ext: DUMMY_SP }
    }

    pub fn inputs(&self) -> &[Ty<'hir>] {
        if self.parenthesized {
            for arg in self.args {
                match arg {
                    GenericArg::Lifetime(_) => {}
                    GenericArg::Type(ref ty) => {
                        if let TyKind::Tup(ref tys) = ty.kind {
                            return tys;
                        }
                        break;
                    }
                    GenericArg::Const(_) => {}
                    GenericArg::Infer(_) => {}
                }
            }
        }
        panic!("GenericArgs::inputs: not a `Fn(T) -> U`");
    }

    #[inline]
    pub fn has_type_params(&self) -> bool {
        self.args.iter().any(|arg| matches!(arg, GenericArg::Type(_)))
    }

    pub fn has_err(&self) -> bool {
        self.args.iter().any(|arg| match arg {
            GenericArg::Type(ty) => matches!(ty.kind, TyKind::Err),
            _ => false,
        }) || self.bindings.iter().any(|arg| match arg.kind {
            TypeBindingKind::Equality { term: Term::Ty(ty) } => matches!(ty.kind, TyKind::Err),
            _ => false,
        })
    }

    #[inline]
    pub fn num_type_params(&self) -> usize {
        self.args.iter().filter(|arg| matches!(arg, GenericArg::Type(_))).count()
    }

    #[inline]
    pub fn num_lifetime_params(&self) -> usize {
        self.args.iter().filter(|arg| matches!(arg, GenericArg::Lifetime(_))).count()
    }

    #[inline]
    pub fn has_lifetime_params(&self) -> bool {
        self.args.iter().any(|arg| matches!(arg, GenericArg::Lifetime(_)))
    }

    #[inline]
    pub fn num_generic_params(&self) -> usize {
        self.args.iter().filter(|arg| !matches!(arg, GenericArg::Lifetime(_))).count()
    }

    /// The span encompassing the text inside the surrounding brackets.
    /// It will also include bindings if they aren't in the form `-> Ret`
    /// Returns `None` if the span is empty (e.g. no brackets) or dummy
    pub fn span(&self) -> Option<Span> {
        let span_ext = self.span_ext()?;
        Some(span_ext.with_lo(span_ext.lo() + BytePos(1)).with_hi(span_ext.hi() - BytePos(1)))
    }

    /// Returns span encompassing arguments and their surrounding `<>` or `()`
    pub fn span_ext(&self) -> Option<Span> {
        Some(self.span_ext).filter(|span| !span.is_empty())
    }

    pub fn is_empty(&self) -> bool {
        self.args.is_empty()
    }
}

/// A modifier on a bound, currently this is only used for `?Sized`, where the
/// modifier is `Maybe`. Negative bounds should also be handled here.
#[derive(Copy, Clone, PartialEq, Eq, Encodable, Hash, Debug)]
#[derive(HashStable_Generic)]
pub enum TraitBoundModifier {
    None,
    Maybe,
    MaybeConst,
}

/// The AST represents all type param bounds as types.
/// `typeck::collect::compute_bounds` matches these against
/// the "special" built-in traits (see `middle::lang_items`) and
/// detects `Copy`, `Send` and `Sync`.
#[derive(Clone, Debug, HashStable_Generic)]
pub enum GenericBound<'hir> {
    Trait(PolyTraitRef<'hir>, TraitBoundModifier),
    // FIXME(davidtwco): Introduce `PolyTraitRef::LangItem`
    LangItemTrait(LangItem, Span, HirId, &'hir GenericArgs<'hir>),
    Outlives(&'hir Lifetime),
}

impl GenericBound<'_> {
    pub fn trait_ref(&self) -> Option<&TraitRef<'_>> {
        match self {
            GenericBound::Trait(data, _) => Some(&data.trait_ref),
            _ => None,
        }
    }

    pub fn span(&self) -> Span {
        match self {
            GenericBound::Trait(t, ..) => t.span,
            GenericBound::LangItemTrait(_, span, ..) => *span,
            GenericBound::Outlives(l) => l.span,
        }
    }
}

pub type GenericBounds<'hir> = &'hir [GenericBound<'hir>];

#[derive(Copy, Clone, PartialEq, Eq, Encodable, Debug, HashStable_Generic)]
pub enum LifetimeParamKind {
    // Indicates that the lifetime definition was explicitly declared (e.g., in
    // `fn foo<'a>(x: &'a u8) -> &'a u8 { x }`).
    Explicit,

    // Indication that the lifetime was elided (e.g., in both cases in
    // `fn foo(x: &u8) -> &'_ u8 { x }`).
    Elided,

    // Indication that the lifetime name was somehow in error.
    Error,
}

#[derive(Debug, HashStable_Generic)]
pub enum GenericParamKind<'hir> {
    /// A lifetime definition (e.g., `'a: 'b + 'c + 'd`).
    Lifetime {
        kind: LifetimeParamKind,
    },
    Type {
        default: Option<&'hir Ty<'hir>>,
        synthetic: bool,
    },
    Const {
        ty: &'hir Ty<'hir>,
        /// Optional default value for the const generic param
        default: Option<AnonConst>,
    },
}

#[derive(Debug, HashStable_Generic)]
pub struct GenericParam<'hir> {
    pub hir_id: HirId,
    pub name: ParamName,
    pub span: Span,
    pub pure_wrt_drop: bool,
    pub kind: GenericParamKind<'hir>,
    pub colon_span: Option<Span>,
}

impl<'hir> GenericParam<'hir> {
    /// Synthetic type-parameters are inserted after normal ones.
    /// In order for normal parameters to be able to refer to synthetic ones,
    /// scans them first.
    pub fn is_impl_trait(&self) -> bool {
        matches!(self.kind, GenericParamKind::Type { synthetic: true, .. })
    }

    /// This can happen for `async fn`, e.g. `async fn f<'_>(&'_ self)`.
    ///
    /// See `lifetime_to_generic_param` in `rustc_ast_lowering` for more information.
    pub fn is_elided_lifetime(&self) -> bool {
        matches!(self.kind, GenericParamKind::Lifetime { kind: LifetimeParamKind::Elided })
    }
}

#[derive(Default)]
pub struct GenericParamCount {
    pub lifetimes: usize,
    pub types: usize,
    pub consts: usize,
    pub infer: usize,
}

/// Represents lifetimes and type parameters attached to a declaration
/// of a function, enum, trait, etc.
#[derive(Debug, HashStable_Generic)]
pub struct Generics<'hir> {
    pub params: &'hir [GenericParam<'hir>],
    pub predicates: &'hir [WherePredicate<'hir>],
    pub has_where_clause_predicates: bool,
    pub where_clause_span: Span,
    pub span: Span,
}

impl<'hir> Generics<'hir> {
    pub const fn empty() -> &'hir Generics<'hir> {
        const NOPE: Generics<'_> = Generics {
            params: &[],
            predicates: &[],
            has_where_clause_predicates: false,
            where_clause_span: DUMMY_SP,
            span: DUMMY_SP,
        };
        &NOPE
    }

    pub fn get_named(&self, name: Symbol) -> Option<&GenericParam<'hir>> {
        for param in self.params {
            if name == param.name.ident().name {
                return Some(param);
            }
        }
        None
    }

    pub fn spans(&self) -> MultiSpan {
        if self.params.is_empty() {
            self.span.into()
        } else {
            self.params.iter().map(|p| p.span).collect::<Vec<Span>>().into()
        }
    }

    /// If there are generic parameters, return where to introduce a new one.
    pub fn span_for_param_suggestion(&self) -> Option<Span> {
        if self.params.iter().any(|p| self.span.contains(p.span)) {
            // `fn foo<A>(t: impl Trait)`
            //          ^ suggest `, T: Trait` here
            let span = self.span.with_lo(self.span.hi() - BytePos(1)).shrink_to_lo();
            Some(span)
        } else {
            None
        }
    }

    /// `Span` where further predicates would be suggested, accounting for trailing commas, like
    ///  in `fn foo<T>(t: T) where T: Foo,` so we don't suggest two trailing commas.
    pub fn tail_span_for_predicate_suggestion(&self) -> Span {
        let end = self.where_clause_span.shrink_to_hi();
        if self.has_where_clause_predicates {
            self.predicates
                .iter()
                .rfind(|&p| p.in_where_clause())
                .map_or(end, |p| p.span())
                .shrink_to_hi()
                .to(end)
        } else {
            end
        }
    }

    pub fn add_where_or_trailing_comma(&self) -> &'static str {
        if self.has_where_clause_predicates {
            ","
        } else if self.where_clause_span.is_empty() {
            " where"
        } else {
            // No where clause predicates, but we have `where` token
            ""
        }
    }

    pub fn bounds_for_param(
        &self,
        param_def_id: LocalDefId,
    ) -> impl Iterator<Item = &WhereBoundPredicate<'hir>> {
        self.predicates.iter().filter_map(move |pred| match pred {
            WherePredicate::BoundPredicate(bp) if bp.is_param_bound(param_def_id.to_def_id()) => {
                Some(bp)
            }
            _ => None,
        })
    }

    pub fn outlives_for_param(
        &self,
        param_def_id: LocalDefId,
    ) -> impl Iterator<Item = &WhereRegionPredicate<'_>> {
        self.predicates.iter().filter_map(move |pred| match pred {
            WherePredicate::RegionPredicate(rp) if rp.is_param_bound(param_def_id) => Some(rp),
            _ => None,
        })
    }

    pub fn bounds_span_for_suggestions(&self, param_def_id: LocalDefId) -> Option<Span> {
        self.bounds_for_param(param_def_id).flat_map(|bp| bp.bounds.iter().rev()).find_map(
            |bound| {
                // We include bounds that come from a `#[derive(_)]` but point at the user's code,
                // as we use this method to get a span appropriate for suggestions.
                let bs = bound.span();
                if bs.can_be_used_for_suggestions() { Some(bs.shrink_to_hi()) } else { None }
            },
        )
    }

    pub fn span_for_predicate_removal(&self, pos: usize) -> Span {
        let predicate = &self.predicates[pos];
        let span = predicate.span();

        if !predicate.in_where_clause() {
            // <T: ?Sized, U>
            //   ^^^^^^^^
            return span;
        }

        // We need to find out which comma to remove.
        if pos < self.predicates.len() - 1 {
            let next_pred = &self.predicates[pos + 1];
            if next_pred.in_where_clause() {
                // where T: ?Sized, Foo: Bar,
                //       ^^^^^^^^^^^
                return span.until(next_pred.span());
            }
        }

        if pos > 0 {
            let prev_pred = &self.predicates[pos - 1];
            if prev_pred.in_where_clause() {
                // where Foo: Bar, T: ?Sized,
                //               ^^^^^^^^^^^
                return prev_pred.span().shrink_to_hi().to(span);
            }
        }

        // This is the only predicate in the where clause.
        // where T: ?Sized
        // ^^^^^^^^^^^^^^^
        self.where_clause_span
    }

    pub fn span_for_bound_removal(&self, predicate_pos: usize, bound_pos: usize) -> Span {
        let predicate = &self.predicates[predicate_pos];
        let bounds = predicate.bounds();

        if bounds.len() == 1 {
            return self.span_for_predicate_removal(predicate_pos);
        }

        let span = bounds[bound_pos].span();
        if bound_pos == 0 {
            // where T: ?Sized + Bar, Foo: Bar,
            //          ^^^^^^^^^
            span.to(bounds[1].span().shrink_to_lo())
        } else {
            // where T: Bar + ?Sized, Foo: Bar,
            //             ^^^^^^^^^
            bounds[bound_pos - 1].span().shrink_to_hi().to(span)
        }
    }
}

/// A single predicate in a where-clause.
#[derive(Debug, HashStable_Generic)]
pub enum WherePredicate<'hir> {
    /// A type binding (e.g., `for<'c> Foo: Send + Clone + 'c`).
    BoundPredicate(WhereBoundPredicate<'hir>),
    /// A lifetime predicate (e.g., `'a: 'b + 'c`).
    RegionPredicate(WhereRegionPredicate<'hir>),
    /// An equality predicate (unsupported).
    EqPredicate(WhereEqPredicate<'hir>),
}

impl<'hir> WherePredicate<'hir> {
    pub fn span(&self) -> Span {
        match self {
            WherePredicate::BoundPredicate(p) => p.span,
            WherePredicate::RegionPredicate(p) => p.span,
            WherePredicate::EqPredicate(p) => p.span,
        }
    }

    pub fn in_where_clause(&self) -> bool {
        match self {
            WherePredicate::BoundPredicate(p) => p.origin == PredicateOrigin::WhereClause,
            WherePredicate::RegionPredicate(p) => p.in_where_clause,
            WherePredicate::EqPredicate(_) => false,
        }
    }

    pub fn bounds(&self) -> GenericBounds<'hir> {
        match self {
            WherePredicate::BoundPredicate(p) => p.bounds,
            WherePredicate::RegionPredicate(p) => p.bounds,
            WherePredicate::EqPredicate(_) => &[],
        }
    }
}

#[derive(Copy, Clone, Debug, HashStable_Generic, PartialEq, Eq)]
pub enum PredicateOrigin {
    WhereClause,
    GenericParam,
    ImplTrait,
}

/// A type bound (e.g., `for<'c> Foo: Send + Clone + 'c`).
#[derive(Debug, HashStable_Generic)]
pub struct WhereBoundPredicate<'hir> {
    pub span: Span,
    /// Origin of the predicate.
    pub origin: PredicateOrigin,
    /// Any generics from a `for` binding.
    pub bound_generic_params: &'hir [GenericParam<'hir>],
    /// The type being bounded.
    pub bounded_ty: &'hir Ty<'hir>,
    /// Trait and lifetime bounds (e.g., `Clone + Send + 'static`).
    pub bounds: GenericBounds<'hir>,
}

impl<'hir> WhereBoundPredicate<'hir> {
    /// Returns `true` if `param_def_id` matches the `bounded_ty` of this predicate.
    pub fn is_param_bound(&self, param_def_id: DefId) -> bool {
        self.bounded_ty.as_generic_param().map_or(false, |(def_id, _)| def_id == param_def_id)
    }
}

/// A lifetime predicate (e.g., `'a: 'b + 'c`).
#[derive(Debug, HashStable_Generic)]
pub struct WhereRegionPredicate<'hir> {
    pub span: Span,
    pub in_where_clause: bool,
    pub lifetime: &'hir Lifetime,
    pub bounds: GenericBounds<'hir>,
}

impl<'hir> WhereRegionPredicate<'hir> {
    /// Returns `true` if `param_def_id` matches the `lifetime` of this predicate.
    pub fn is_param_bound(&self, param_def_id: LocalDefId) -> bool {
        match self.lifetime.name {
            LifetimeName::Param(id, _) => id == param_def_id,
            _ => false,
        }
    }
}

/// An equality predicate (e.g., `T = int`); currently unsupported.
#[derive(Debug, HashStable_Generic)]
pub struct WhereEqPredicate<'hir> {
    pub span: Span,
    pub lhs_ty: &'hir Ty<'hir>,
    pub rhs_ty: &'hir Ty<'hir>,
}

/// HIR node coupled with its parent's id in the same HIR owner.
///
/// The parent is trash when the node is a HIR owner.
#[derive(Clone, Debug)]
pub struct ParentedNode<'tcx> {
    pub parent: ItemLocalId,
    pub node: Node<'tcx>,
}

/// Attributes owned by a HIR owner.
#[derive(Debug)]
pub struct AttributeMap<'tcx> {
    pub map: SortedMap<ItemLocalId, &'tcx [Attribute]>,
    pub hash: Fingerprint,
}

impl<'tcx> AttributeMap<'tcx> {
    pub const EMPTY: &'static AttributeMap<'static> =
        &AttributeMap { map: SortedMap::new(), hash: Fingerprint::ZERO };

    #[inline]
    pub fn get(&self, id: ItemLocalId) -> &'tcx [Attribute] {
        self.map.get(&id).copied().unwrap_or(&[])
    }
}

/// Map of all HIR nodes inside the current owner.
/// These nodes are mapped by `ItemLocalId` alongside the index of their parent node.
/// The HIR tree, including bodies, is pre-hashed.
pub struct OwnerNodes<'tcx> {
    /// Pre-computed hash of the full HIR.
    pub hash_including_bodies: Fingerprint,
    /// Pre-computed hash of the item signature, sithout recursing into the body.
    pub hash_without_bodies: Fingerprint,
    /// Full HIR for the current owner.
    // The zeroth node's parent should never be accessed: the owner's parent is computed by the
    // hir_owner_parent query.  It is set to `ItemLocalId::INVALID` to force an ICE if accidentally
    // used.
    pub nodes: IndexVec<ItemLocalId, Option<ParentedNode<'tcx>>>,
    /// Content of local bodies.
    pub bodies: SortedMap<ItemLocalId, &'tcx Body<'tcx>>,
    /// Non-owning definitions contained in this owner.
    pub local_id_to_def_id: SortedMap<ItemLocalId, LocalDefId>,
}

impl<'tcx> OwnerNodes<'tcx> {
    pub fn node(&self) -> OwnerNode<'tcx> {
        use rustc_index::vec::Idx;
        let node = self.nodes[ItemLocalId::new(0)].as_ref().unwrap().node;
        let node = node.as_owner().unwrap(); // Indexing must ensure it is an OwnerNode.
        node
    }
}

impl fmt::Debug for OwnerNodes<'_> {
    fn fmt(&self, f: &mut fmt::Formatter<'_>) -> fmt::Result {
        f.debug_struct("OwnerNodes")
            // Do not print all the pointers to all the nodes, as it would be unreadable.
            .field("node", &self.nodes[ItemLocalId::from_u32(0)])
            .field(
                "parents",
                &self
                    .nodes
                    .iter_enumerated()
                    .map(|(id, parented_node)| (id, parented_node.as_ref().map(|node| node.parent)))
                    .collect::<Vec<_>>(),
            )
            .field("bodies", &self.bodies)
            .field("local_id_to_def_id", &self.local_id_to_def_id)
            .field("hash_without_bodies", &self.hash_without_bodies)
            .field("hash_including_bodies", &self.hash_including_bodies)
            .finish()
    }
}

/// Full information resulting from lowering an AST node.
#[derive(Debug, HashStable_Generic)]
pub struct OwnerInfo<'hir> {
    /// Contents of the HIR.
    pub nodes: OwnerNodes<'hir>,
    /// Map from each nested owner to its parent's local id.
    pub parenting: FxHashMap<LocalDefId, ItemLocalId>,
    /// Collected attributes of the HIR nodes.
    pub attrs: AttributeMap<'hir>,
    /// Map indicating what traits are in scope for places where this
    /// is relevant; generated by resolve.
    pub trait_map: FxHashMap<ItemLocalId, Box<[TraitCandidate]>>,
}

impl<'tcx> OwnerInfo<'tcx> {
    #[inline]
    pub fn node(&self) -> OwnerNode<'tcx> {
        self.nodes.node()
    }
}

#[derive(Copy, Clone, Debug, HashStable_Generic)]
pub enum MaybeOwner<T> {
    Owner(T),
    NonOwner(HirId),
    /// Used as a placeholder for unused LocalDefId.
    Phantom,
}

impl<T> MaybeOwner<T> {
    pub fn as_owner(self) -> Option<T> {
        match self {
            MaybeOwner::Owner(i) => Some(i),
            MaybeOwner::NonOwner(_) | MaybeOwner::Phantom => None,
        }
    }

    pub fn map<U>(self, f: impl FnOnce(T) -> U) -> MaybeOwner<U> {
        match self {
            MaybeOwner::Owner(i) => MaybeOwner::Owner(f(i)),
            MaybeOwner::NonOwner(hir_id) => MaybeOwner::NonOwner(hir_id),
            MaybeOwner::Phantom => MaybeOwner::Phantom,
        }
    }

    pub fn unwrap(self) -> T {
        match self {
            MaybeOwner::Owner(i) => i,
            MaybeOwner::NonOwner(_) | MaybeOwner::Phantom => panic!("Not a HIR owner"),
        }
    }
}

/// The top-level data structure that stores the entire contents of
/// the crate currently being compiled.
///
/// For more details, see the [rustc dev guide].
///
/// [rustc dev guide]: https://rustc-dev-guide.rust-lang.org/hir.html
#[derive(Debug)]
pub struct Crate<'hir> {
    pub owners: IndexVec<LocalDefId, MaybeOwner<&'hir OwnerInfo<'hir>>>,
    pub hir_hash: Fingerprint,
}

#[derive(Debug, HashStable_Generic)]
pub struct Closure<'hir> {
    pub binder: ClosureBinder,
    pub capture_clause: CaptureBy,
    pub bound_generic_params: &'hir [GenericParam<'hir>],
    pub fn_decl: &'hir FnDecl<'hir>,
    pub body: BodyId,
    pub fn_decl_span: Span,
    pub movability: Option<Movability>,
}

/// A block of statements `{ .. }`, which may have a label (in this case the
/// `targeted_by_break` field will be `true`) and may be `unsafe` by means of
/// the `rules` being anything but `DefaultBlock`.
#[derive(Debug, HashStable_Generic)]
pub struct Block<'hir> {
    /// Statements in a block.
    pub stmts: &'hir [Stmt<'hir>],
    /// An expression at the end of the block
    /// without a semicolon, if any.
    pub expr: Option<&'hir Expr<'hir>>,
    #[stable_hasher(ignore)]
    pub hir_id: HirId,
    /// Distinguishes between `unsafe { ... }` and `{ ... }`.
    pub rules: BlockCheckMode,
    pub span: Span,
    /// If true, then there may exist `break 'a` values that aim to
    /// break out of this block early.
    /// Used by `'label: {}` blocks and by `try {}` blocks.
    pub targeted_by_break: bool,
}

impl<'hir> Block<'hir> {
    pub fn innermost_block(&self) -> &Block<'hir> {
        let mut block = self;
        while let Some(Expr { kind: ExprKind::Block(inner_block, _), .. }) = block.expr {
            block = inner_block;
        }
        block
    }
}

#[derive(Debug, HashStable_Generic)]
pub struct Pat<'hir> {
    #[stable_hasher(ignore)]
    pub hir_id: HirId,
    pub kind: PatKind<'hir>,
    pub span: Span,
    // Whether to use default binding modes.
    // At present, this is false only for destructuring assignment.
    pub default_binding_modes: bool,
}

impl<'hir> Pat<'hir> {
    // FIXME(#19596) this is a workaround, but there should be a better way
    fn walk_short_(&self, it: &mut impl FnMut(&Pat<'hir>) -> bool) -> bool {
        if !it(self) {
            return false;
        }

        use PatKind::*;
        match self.kind {
            Wild | Lit(_) | Range(..) | Binding(.., None) | Path(_) => true,
            Box(s) | Ref(s, _) | Binding(.., Some(s)) => s.walk_short_(it),
            Struct(_, fields, _) => fields.iter().all(|field| field.pat.walk_short_(it)),
            TupleStruct(_, s, _) | Tuple(s, _) | Or(s) => s.iter().all(|p| p.walk_short_(it)),
            Slice(before, slice, after) => {
                before.iter().chain(slice).chain(after.iter()).all(|p| p.walk_short_(it))
            }
        }
    }

    /// Walk the pattern in left-to-right order,
    /// short circuiting (with `.all(..)`) if `false` is returned.
    ///
    /// Note that when visiting e.g. `Tuple(ps)`,
    /// if visiting `ps[0]` returns `false`,
    /// then `ps[1]` will not be visited.
    pub fn walk_short(&self, mut it: impl FnMut(&Pat<'hir>) -> bool) -> bool {
        self.walk_short_(&mut it)
    }

    // FIXME(#19596) this is a workaround, but there should be a better way
    fn walk_(&self, it: &mut impl FnMut(&Pat<'hir>) -> bool) {
        if !it(self) {
            return;
        }

        use PatKind::*;
        match self.kind {
            Wild | Lit(_) | Range(..) | Binding(.., None) | Path(_) => {}
            Box(s) | Ref(s, _) | Binding(.., Some(s)) => s.walk_(it),
            Struct(_, fields, _) => fields.iter().for_each(|field| field.pat.walk_(it)),
            TupleStruct(_, s, _) | Tuple(s, _) | Or(s) => s.iter().for_each(|p| p.walk_(it)),
            Slice(before, slice, after) => {
                before.iter().chain(slice).chain(after.iter()).for_each(|p| p.walk_(it))
            }
        }
    }

    /// Walk the pattern in left-to-right order.
    ///
    /// If `it(pat)` returns `false`, the children are not visited.
    pub fn walk(&self, mut it: impl FnMut(&Pat<'hir>) -> bool) {
        self.walk_(&mut it)
    }

    /// Walk the pattern in left-to-right order.
    ///
    /// If you always want to recurse, prefer this method over `walk`.
    pub fn walk_always(&self, mut it: impl FnMut(&Pat<'_>)) {
        self.walk(|p| {
            it(p);
            true
        })
    }
}

/// A single field in a struct pattern.
///
/// Patterns like the fields of Foo `{ x, ref y, ref mut z }`
/// are treated the same as` x: x, y: ref y, z: ref mut z`,
/// except `is_shorthand` is true.
#[derive(Debug, HashStable_Generic)]
pub struct PatField<'hir> {
    #[stable_hasher(ignore)]
    pub hir_id: HirId,
    /// The identifier for the field.
    pub ident: Ident,
    /// The pattern the field is destructured to.
    pub pat: &'hir Pat<'hir>,
    pub is_shorthand: bool,
    pub span: Span,
}

#[derive(Copy, Clone, PartialEq, Encodable, Debug, HashStable_Generic)]
pub enum RangeEnd {
    Included,
    Excluded,
}

impl fmt::Display for RangeEnd {
    fn fmt(&self, f: &mut fmt::Formatter<'_>) -> fmt::Result {
        f.write_str(match self {
            RangeEnd::Included => "..=",
            RangeEnd::Excluded => "..",
        })
    }
}

// Equivalent to `Option<usize>`. That type takes up 16 bytes on 64-bit, but
// this type only takes up 4 bytes, at the cost of being restricted to a
// maximum value of `u32::MAX - 1`. In practice, this is more than enough.
#[derive(Clone, Copy, PartialEq, Eq, Hash, HashStable_Generic)]
pub struct DotDotPos(u32);

impl DotDotPos {
    // Panics if n >= u32::MAX.
    pub fn new(n: Option<usize>) -> Self {
        match n {
            Some(n) => {
                assert!(n < u32::MAX as usize);
                Self(n as u32)
            }
            None => Self(u32::MAX),
        }
    }

    pub fn as_opt_usize(&self) -> Option<usize> {
        if self.0 == u32::MAX { None } else { Some(self.0 as usize) }
    }
}

impl fmt::Debug for DotDotPos {
    fn fmt(&self, f: &mut fmt::Formatter<'_>) -> fmt::Result {
        self.as_opt_usize().fmt(f)
    }
}

#[derive(Debug, HashStable_Generic)]
pub enum PatKind<'hir> {
    /// Represents a wildcard pattern (i.e., `_`).
    Wild,

    /// A fresh binding `ref mut binding @ OPT_SUBPATTERN`.
    /// The `HirId` is the canonical ID for the variable being bound,
    /// (e.g., in `Ok(x) | Err(x)`, both `x` use the same canonical ID),
    /// which is the pattern ID of the first `x`.
    Binding(BindingAnnotation, HirId, Ident, Option<&'hir Pat<'hir>>),

    /// A struct or struct variant pattern (e.g., `Variant {x, y, ..}`).
    /// The `bool` is `true` in the presence of a `..`.
    Struct(QPath<'hir>, &'hir [PatField<'hir>], bool),

    /// A tuple struct/variant pattern `Variant(x, y, .., z)`.
    /// If the `..` pattern fragment is present, then `DotDotPos` denotes its position.
    /// `0 <= position <= subpats.len()`
    TupleStruct(QPath<'hir>, &'hir [Pat<'hir>], DotDotPos),

    /// An or-pattern `A | B | C`.
    /// Invariant: `pats.len() >= 2`.
    Or(&'hir [Pat<'hir>]),

    /// A path pattern for a unit struct/variant or a (maybe-associated) constant.
    Path(QPath<'hir>),

    /// A tuple pattern (e.g., `(a, b)`).
    /// If the `..` pattern fragment is present, then `Option<usize>` denotes its position.
    /// `0 <= position <= subpats.len()`
    Tuple(&'hir [Pat<'hir>], DotDotPos),

    /// A `box` pattern.
    Box(&'hir Pat<'hir>),

    /// A reference pattern (e.g., `&mut (a, b)`).
    Ref(&'hir Pat<'hir>, Mutability),

    /// A literal.
    Lit(&'hir Expr<'hir>),

    /// A range pattern (e.g., `1..=2` or `1..2`).
    Range(Option<&'hir Expr<'hir>>, Option<&'hir Expr<'hir>>, RangeEnd),

    /// A slice pattern, `[before_0, ..., before_n, (slice, after_0, ..., after_n)?]`.
    ///
    /// Here, `slice` is lowered from the syntax `($binding_mode $ident @)? ..`.
    /// If `slice` exists, then `after` can be non-empty.
    ///
    /// The representation for e.g., `[a, b, .., c, d]` is:
    /// ```ignore (illustrative)
    /// PatKind::Slice([Binding(a), Binding(b)], Some(Wild), [Binding(c), Binding(d)])
    /// ```
    Slice(&'hir [Pat<'hir>], Option<&'hir Pat<'hir>>, &'hir [Pat<'hir>]),
}

#[derive(Copy, Clone, PartialEq, Encodable, Debug, HashStable_Generic)]
pub enum BinOpKind {
    /// The `+` operator (addition).
    Add,
    /// The `-` operator (subtraction).
    Sub,
    /// The `*` operator (multiplication).
    Mul,
    /// The `/` operator (division).
    Div,
    /// The `%` operator (modulus).
    Rem,
    /// The `&&` operator (logical and).
    And,
    /// The `||` operator (logical or).
    Or,
    /// The `^` operator (bitwise xor).
    BitXor,
    /// The `&` operator (bitwise and).
    BitAnd,
    /// The `|` operator (bitwise or).
    BitOr,
    /// The `<<` operator (shift left).
    Shl,
    /// The `>>` operator (shift right).
    Shr,
    /// The `==` operator (equality).
    Eq,
    /// The `<` operator (less than).
    Lt,
    /// The `<=` operator (less than or equal to).
    Le,
    /// The `!=` operator (not equal to).
    Ne,
    /// The `>=` operator (greater than or equal to).
    Ge,
    /// The `>` operator (greater than).
    Gt,
}

impl BinOpKind {
    pub fn as_str(self) -> &'static str {
        match self {
            BinOpKind::Add => "+",
            BinOpKind::Sub => "-",
            BinOpKind::Mul => "*",
            BinOpKind::Div => "/",
            BinOpKind::Rem => "%",
            BinOpKind::And => "&&",
            BinOpKind::Or => "||",
            BinOpKind::BitXor => "^",
            BinOpKind::BitAnd => "&",
            BinOpKind::BitOr => "|",
            BinOpKind::Shl => "<<",
            BinOpKind::Shr => ">>",
            BinOpKind::Eq => "==",
            BinOpKind::Lt => "<",
            BinOpKind::Le => "<=",
            BinOpKind::Ne => "!=",
            BinOpKind::Ge => ">=",
            BinOpKind::Gt => ">",
        }
    }

    pub fn is_lazy(self) -> bool {
        matches!(self, BinOpKind::And | BinOpKind::Or)
    }

    pub fn is_shift(self) -> bool {
        matches!(self, BinOpKind::Shl | BinOpKind::Shr)
    }

    pub fn is_comparison(self) -> bool {
        match self {
            BinOpKind::Eq
            | BinOpKind::Lt
            | BinOpKind::Le
            | BinOpKind::Ne
            | BinOpKind::Gt
            | BinOpKind::Ge => true,
            BinOpKind::And
            | BinOpKind::Or
            | BinOpKind::Add
            | BinOpKind::Sub
            | BinOpKind::Mul
            | BinOpKind::Div
            | BinOpKind::Rem
            | BinOpKind::BitXor
            | BinOpKind::BitAnd
            | BinOpKind::BitOr
            | BinOpKind::Shl
            | BinOpKind::Shr => false,
        }
    }

    /// Returns `true` if the binary operator takes its arguments by value.
    pub fn is_by_value(self) -> bool {
        !self.is_comparison()
    }
}

impl Into<ast::BinOpKind> for BinOpKind {
    fn into(self) -> ast::BinOpKind {
        match self {
            BinOpKind::Add => ast::BinOpKind::Add,
            BinOpKind::Sub => ast::BinOpKind::Sub,
            BinOpKind::Mul => ast::BinOpKind::Mul,
            BinOpKind::Div => ast::BinOpKind::Div,
            BinOpKind::Rem => ast::BinOpKind::Rem,
            BinOpKind::And => ast::BinOpKind::And,
            BinOpKind::Or => ast::BinOpKind::Or,
            BinOpKind::BitXor => ast::BinOpKind::BitXor,
            BinOpKind::BitAnd => ast::BinOpKind::BitAnd,
            BinOpKind::BitOr => ast::BinOpKind::BitOr,
            BinOpKind::Shl => ast::BinOpKind::Shl,
            BinOpKind::Shr => ast::BinOpKind::Shr,
            BinOpKind::Eq => ast::BinOpKind::Eq,
            BinOpKind::Lt => ast::BinOpKind::Lt,
            BinOpKind::Le => ast::BinOpKind::Le,
            BinOpKind::Ne => ast::BinOpKind::Ne,
            BinOpKind::Ge => ast::BinOpKind::Ge,
            BinOpKind::Gt => ast::BinOpKind::Gt,
        }
    }
}

pub type BinOp = Spanned<BinOpKind>;

#[derive(Copy, Clone, PartialEq, Encodable, Debug, HashStable_Generic)]
pub enum UnOp {
    /// The `*` operator (dereferencing).
    Deref,
    /// The `!` operator (logical negation).
    Not,
    /// The `-` operator (negation).
    Neg,
}

impl UnOp {
    pub fn as_str(self) -> &'static str {
        match self {
            Self::Deref => "*",
            Self::Not => "!",
            Self::Neg => "-",
        }
    }

    /// Returns `true` if the unary operator takes its argument by value.
    pub fn is_by_value(self) -> bool {
        matches!(self, Self::Neg | Self::Not)
    }
}

/// A statement.
#[derive(Debug, HashStable_Generic)]
pub struct Stmt<'hir> {
    pub hir_id: HirId,
    pub kind: StmtKind<'hir>,
    pub span: Span,
}

/// The contents of a statement.
#[derive(Debug, HashStable_Generic)]
pub enum StmtKind<'hir> {
    /// A local (`let`) binding.
    Local(&'hir Local<'hir>),

    /// An item binding.
    Item(ItemId),

    /// An expression without a trailing semi-colon (must have unit type).
    Expr(&'hir Expr<'hir>),

    /// An expression with a trailing semi-colon (may have any type).
    Semi(&'hir Expr<'hir>),
}

/// Represents a `let` statement (i.e., `let <pat>:<ty> = <init>;`).
#[derive(Debug, HashStable_Generic)]
pub struct Local<'hir> {
    pub pat: &'hir Pat<'hir>,
    /// Type annotation, if any (otherwise the type will be inferred).
    pub ty: Option<&'hir Ty<'hir>>,
    /// Initializer expression to set the value, if any.
    pub init: Option<&'hir Expr<'hir>>,
    /// Else block for a `let...else` binding.
    pub els: Option<&'hir Block<'hir>>,
    pub hir_id: HirId,
    pub span: Span,
    /// Can be `ForLoopDesugar` if the `let` statement is part of a `for` loop
    /// desugaring. Otherwise will be `Normal`.
    pub source: LocalSource,
}

/// Represents a single arm of a `match` expression, e.g.
/// `<pat> (if <guard>) => <body>`.
#[derive(Debug, HashStable_Generic)]
pub struct Arm<'hir> {
    #[stable_hasher(ignore)]
    pub hir_id: HirId,
    pub span: Span,
    /// If this pattern and the optional guard matches, then `body` is evaluated.
    pub pat: &'hir Pat<'hir>,
    /// Optional guard clause.
    pub guard: Option<Guard<'hir>>,
    /// The expression the arm evaluates to if this arm matches.
    pub body: &'hir Expr<'hir>,
}

/// Represents a `let <pat>[: <ty>] = <expr>` expression (not a Local), occurring in an `if-let` or
/// `let-else`, evaluating to a boolean. Typically the pattern is refutable.
///
/// In an if-let, imagine it as `if (let <pat> = <expr>) { ... }`; in a let-else, it is part of the
/// desugaring to if-let. Only let-else supports the type annotation at present.
#[derive(Debug, HashStable_Generic)]
pub struct Let<'hir> {
    pub hir_id: HirId,
    pub span: Span,
    pub pat: &'hir Pat<'hir>,
    pub ty: Option<&'hir Ty<'hir>>,
    pub init: &'hir Expr<'hir>,
}

#[derive(Debug, HashStable_Generic)]
pub enum Guard<'hir> {
    If(&'hir Expr<'hir>),
    IfLet(&'hir Let<'hir>),
}

impl<'hir> Guard<'hir> {
    /// Returns the body of the guard
    ///
    /// In other words, returns the e in either of the following:
    ///
    /// - `if e`
    /// - `if let x = e`
    pub fn body(&self) -> &'hir Expr<'hir> {
        match self {
            Guard::If(e) | Guard::IfLet(Let { init: e, .. }) => e,
        }
    }
}

#[derive(Debug, HashStable_Generic)]
pub struct ExprField<'hir> {
    #[stable_hasher(ignore)]
    pub hir_id: HirId,
    pub ident: Ident,
    pub expr: &'hir Expr<'hir>,
    pub span: Span,
    pub is_shorthand: bool,
}

#[derive(Copy, Clone, PartialEq, Encodable, Debug, HashStable_Generic)]
pub enum BlockCheckMode {
    DefaultBlock,
    UnsafeBlock(UnsafeSource),
}

#[derive(Copy, Clone, PartialEq, Encodable, Debug, HashStable_Generic)]
pub enum UnsafeSource {
    CompilerGenerated,
    UserProvided,
}

#[derive(Copy, Clone, PartialEq, Eq, Encodable, Decodable, Hash, Debug)]
pub struct BodyId {
    pub hir_id: HirId,
}

/// The body of a function, closure, or constant value. In the case of
/// a function, the body contains not only the function body itself
/// (which is an expression), but also the argument patterns, since
/// those are something that the caller doesn't really care about.
///
/// # Examples
///
/// ```
/// fn foo((x, y): (u32, u32)) -> u32 {
///     x + y
/// }
/// ```
///
/// Here, the `Body` associated with `foo()` would contain:
///
/// - an `params` array containing the `(x, y)` pattern
/// - a `value` containing the `x + y` expression (maybe wrapped in a block)
/// - `generator_kind` would be `None`
///
/// All bodies have an **owner**, which can be accessed via the HIR
/// map using `body_owner_def_id()`.
#[derive(Debug, HashStable_Generic)]
pub struct Body<'hir> {
    pub params: &'hir [Param<'hir>],
    pub value: &'hir Expr<'hir>,
    pub generator_kind: Option<GeneratorKind>,
}

impl<'hir> Body<'hir> {
    pub fn id(&self) -> BodyId {
        BodyId { hir_id: self.value.hir_id }
    }

    pub fn generator_kind(&self) -> Option<GeneratorKind> {
        self.generator_kind
    }
}

/// The type of source expression that caused this generator to be created.
#[derive(Clone, PartialEq, PartialOrd, Eq, Hash, Debug, Copy)]
#[derive(HashStable_Generic, Encodable, Decodable)]
pub enum GeneratorKind {
    /// An explicit `async` block or the body of an async function.
    Async(AsyncGeneratorKind),

    /// A generator literal created via a `yield` inside a closure.
    Gen,
}

impl fmt::Display for GeneratorKind {
    fn fmt(&self, f: &mut fmt::Formatter<'_>) -> fmt::Result {
        match self {
            GeneratorKind::Async(k) => fmt::Display::fmt(k, f),
            GeneratorKind::Gen => f.write_str("generator"),
        }
    }
}

impl GeneratorKind {
    pub fn descr(&self) -> &'static str {
        match self {
            GeneratorKind::Async(ask) => ask.descr(),
            GeneratorKind::Gen => "generator",
        }
    }
}

/// In the case of a generator created as part of an async construct,
/// which kind of async construct caused it to be created?
///
/// This helps error messages but is also used to drive coercions in
/// type-checking (see #60424).
#[derive(Clone, PartialEq, PartialOrd, Eq, Hash, Debug, Copy)]
#[derive(HashStable_Generic, Encodable, Decodable)]
pub enum AsyncGeneratorKind {
    /// An explicit `async` block written by the user.
    Block,

    /// An explicit `async` closure written by the user.
    Closure,

    /// The `async` block generated as the body of an async function.
    Fn,
}

impl fmt::Display for AsyncGeneratorKind {
    fn fmt(&self, f: &mut fmt::Formatter<'_>) -> fmt::Result {
        f.write_str(match self {
            AsyncGeneratorKind::Block => "`async` block",
            AsyncGeneratorKind::Closure => "`async` closure body",
            AsyncGeneratorKind::Fn => "`async fn` body",
        })
    }
}

impl AsyncGeneratorKind {
    pub fn descr(&self) -> &'static str {
        match self {
            AsyncGeneratorKind::Block => "`async` block",
            AsyncGeneratorKind::Closure => "`async` closure body",
            AsyncGeneratorKind::Fn => "`async fn` body",
        }
    }
}

#[derive(Copy, Clone, Debug)]
pub enum BodyOwnerKind {
    /// Functions and methods.
    Fn,

    /// Closures
    Closure,

    /// Constants and associated constants.
    Const,

    /// Initializer of a `static` item.
    Static(Mutability),
}

impl BodyOwnerKind {
    pub fn is_fn_or_closure(self) -> bool {
        match self {
            BodyOwnerKind::Fn | BodyOwnerKind::Closure => true,
            BodyOwnerKind::Const | BodyOwnerKind::Static(_) => false,
        }
    }
}

/// The kind of an item that requires const-checking.
#[derive(Clone, Copy, Debug, PartialEq, Eq)]
pub enum ConstContext {
    /// A `const fn`.
    ConstFn,

    /// A `static` or `static mut`.
    Static(Mutability),

    /// A `const`, associated `const`, or other const context.
    ///
    /// Other contexts include:
    /// - Array length expressions
    /// - Enum discriminants
    /// - Const generics
    ///
    /// For the most part, other contexts are treated just like a regular `const`, so they are
    /// lumped into the same category.
    Const,
}

impl ConstContext {
    /// A description of this const context that can appear between backticks in an error message.
    ///
    /// E.g. `const` or `static mut`.
    pub fn keyword_name(self) -> &'static str {
        match self {
            Self::Const => "const",
            Self::Static(Mutability::Not) => "static",
            Self::Static(Mutability::Mut) => "static mut",
            Self::ConstFn => "const fn",
        }
    }
}

/// A colloquial, trivially pluralizable description of this const context for use in error
/// messages.
impl fmt::Display for ConstContext {
    fn fmt(&self, f: &mut fmt::Formatter<'_>) -> fmt::Result {
        match *self {
            Self::Const => write!(f, "constant"),
            Self::Static(_) => write!(f, "static"),
            Self::ConstFn => write!(f, "constant function"),
        }
    }
}

// NOTE: `IntoDiagnosticArg` impl for `ConstContext` lives in `rustc_errors`
// due to a cyclical dependency between hir that crate.

/// A literal.
pub type Lit = Spanned<LitKind>;

#[derive(Copy, Clone, PartialEq, Eq, Encodable, Debug, HashStable_Generic)]
pub enum ArrayLen {
    Infer(HirId, Span),
    Body(AnonConst),
}

impl ArrayLen {
    pub fn hir_id(&self) -> HirId {
        match self {
            &ArrayLen::Infer(hir_id, _) | &ArrayLen::Body(AnonConst { hir_id, body: _ }) => hir_id,
        }
    }
}

/// A constant (expression) that's not an item or associated item,
/// but needs its own `DefId` for type-checking, const-eval, etc.
/// These are usually found nested inside types (e.g., array lengths)
/// or expressions (e.g., repeat counts), and also used to define
/// explicit discriminant values for enum variants.
///
/// You can check if this anon const is a default in a const param
/// `const N: usize = { ... }` with `tcx.hir().opt_const_param_default_param_hir_id(..)`
#[derive(Copy, Clone, PartialEq, Eq, Encodable, Debug, HashStable_Generic)]
pub struct AnonConst {
    pub hir_id: HirId,
    pub body: BodyId,
}

/// An expression.
#[derive(Debug, HashStable_Generic)]
pub struct Expr<'hir> {
    pub hir_id: HirId,
    pub kind: ExprKind<'hir>,
    pub span: Span,
}

impl Expr<'_> {
    pub fn precedence(&self) -> ExprPrecedence {
        match self.kind {
            ExprKind::Box(_) => ExprPrecedence::Box,
            ExprKind::ConstBlock(_) => ExprPrecedence::ConstBlock,
            ExprKind::Array(_) => ExprPrecedence::Array,
            ExprKind::Call(..) => ExprPrecedence::Call,
            ExprKind::MethodCall(..) => ExprPrecedence::MethodCall,
            ExprKind::Tup(_) => ExprPrecedence::Tup,
            ExprKind::Binary(op, ..) => ExprPrecedence::Binary(op.node.into()),
            ExprKind::Unary(..) => ExprPrecedence::Unary,
            ExprKind::Lit(_) => ExprPrecedence::Lit,
            ExprKind::Type(..) | ExprKind::Cast(..) => ExprPrecedence::Cast,
            ExprKind::DropTemps(ref expr, ..) => expr.precedence(),
            ExprKind::If(..) => ExprPrecedence::If,
            ExprKind::Let(..) => ExprPrecedence::Let,
            ExprKind::Loop(..) => ExprPrecedence::Loop,
            ExprKind::Match(..) => ExprPrecedence::Match,
            ExprKind::Closure { .. } => ExprPrecedence::Closure,
            ExprKind::Block(..) => ExprPrecedence::Block,
            ExprKind::Assign(..) => ExprPrecedence::Assign,
            ExprKind::AssignOp(..) => ExprPrecedence::AssignOp,
            ExprKind::Field(..) => ExprPrecedence::Field,
            ExprKind::Index(..) => ExprPrecedence::Index,
            ExprKind::Path(..) => ExprPrecedence::Path,
            ExprKind::AddrOf(..) => ExprPrecedence::AddrOf,
            ExprKind::Break(..) => ExprPrecedence::Break,
            ExprKind::Continue(..) => ExprPrecedence::Continue,
            ExprKind::Ret(..) => ExprPrecedence::Ret,
            ExprKind::InlineAsm(..) => ExprPrecedence::InlineAsm,
            ExprKind::Struct(..) => ExprPrecedence::Struct,
            ExprKind::Repeat(..) => ExprPrecedence::Repeat,
            ExprKind::Yield(..) => ExprPrecedence::Yield,
            ExprKind::Err => ExprPrecedence::Err,
        }
    }

    // Whether this looks like a place expr, without checking for deref
    // adjustments.
    // This will return `true` in some potentially surprising cases such as
    // `CONSTANT.field`.
    pub fn is_syntactic_place_expr(&self) -> bool {
        self.is_place_expr(|_| true)
    }

    /// Whether this is a place expression.
    ///
    /// `allow_projections_from` should return `true` if indexing a field or index expression based
    /// on the given expression should be considered a place expression.
    pub fn is_place_expr(&self, mut allow_projections_from: impl FnMut(&Self) -> bool) -> bool {
        match self.kind {
            ExprKind::Path(QPath::Resolved(_, ref path)) => {
                matches!(path.res, Res::Local(..) | Res::Def(DefKind::Static(_), _) | Res::Err)
            }

            // Type ascription inherits its place expression kind from its
            // operand. See:
            // https://github.com/rust-lang/rfcs/blob/master/text/0803-type-ascription.md#type-ascription-and-temporaries
            ExprKind::Type(ref e, _) => e.is_place_expr(allow_projections_from),

            ExprKind::Unary(UnOp::Deref, _) => true,

            ExprKind::Field(ref base, _) | ExprKind::Index(ref base, _) => {
                allow_projections_from(base) || base.is_place_expr(allow_projections_from)
            }

            // Lang item paths cannot currently be local variables or statics.
            ExprKind::Path(QPath::LangItem(..)) => false,

            // Partially qualified paths in expressions can only legally
            // refer to associated items which are always rvalues.
            ExprKind::Path(QPath::TypeRelative(..))
            | ExprKind::Call(..)
            | ExprKind::MethodCall(..)
            | ExprKind::Struct(..)
            | ExprKind::Tup(..)
            | ExprKind::If(..)
            | ExprKind::Match(..)
            | ExprKind::Closure { .. }
            | ExprKind::Block(..)
            | ExprKind::Repeat(..)
            | ExprKind::Array(..)
            | ExprKind::Break(..)
            | ExprKind::Continue(..)
            | ExprKind::Ret(..)
            | ExprKind::Let(..)
            | ExprKind::Loop(..)
            | ExprKind::Assign(..)
            | ExprKind::InlineAsm(..)
            | ExprKind::AssignOp(..)
            | ExprKind::Lit(_)
            | ExprKind::ConstBlock(..)
            | ExprKind::Unary(..)
            | ExprKind::Box(..)
            | ExprKind::AddrOf(..)
            | ExprKind::Binary(..)
            | ExprKind::Yield(..)
            | ExprKind::Cast(..)
            | ExprKind::DropTemps(..)
            | ExprKind::Err => false,
        }
    }

    /// If `Self.kind` is `ExprKind::DropTemps(expr)`, drill down until we get a non-`DropTemps`
    /// `Expr`. This is used in suggestions to ignore this `ExprKind` as it is semantically
    /// silent, only signaling the ownership system. By doing this, suggestions that check the
    /// `ExprKind` of any given `Expr` for presentation don't have to care about `DropTemps`
    /// beyond remembering to call this function before doing analysis on it.
    pub fn peel_drop_temps(&self) -> &Self {
        let mut expr = self;
        while let ExprKind::DropTemps(inner) = &expr.kind {
            expr = inner;
        }
        expr
    }

    pub fn peel_blocks(&self) -> &Self {
        let mut expr = self;
        while let ExprKind::Block(Block { expr: Some(inner), .. }, _) = &expr.kind {
            expr = inner;
        }
        expr
    }

    pub fn can_have_side_effects(&self) -> bool {
        match self.peel_drop_temps().kind {
            ExprKind::Path(_) | ExprKind::Lit(_) => false,
            ExprKind::Type(base, _)
            | ExprKind::Unary(_, base)
            | ExprKind::Field(base, _)
            | ExprKind::Index(base, _)
            | ExprKind::AddrOf(.., base)
            | ExprKind::Cast(base, _) => {
                // This isn't exactly true for `Index` and all `Unary`, but we are using this
                // method exclusively for diagnostics and there's a *cultural* pressure against
                // them being used only for its side-effects.
                base.can_have_side_effects()
            }
            ExprKind::Struct(_, fields, init) => fields
                .iter()
                .map(|field| field.expr)
                .chain(init.into_iter())
                .all(|e| e.can_have_side_effects()),

            ExprKind::Array(args)
            | ExprKind::Tup(args)
            | ExprKind::Call(
                Expr {
                    kind:
                        ExprKind::Path(QPath::Resolved(
                            None,
                            Path { res: Res::Def(DefKind::Ctor(_, CtorKind::Fn), _), .. },
                        )),
                    ..
                },
                args,
            ) => args.iter().all(|arg| arg.can_have_side_effects()),
            ExprKind::If(..)
            | ExprKind::Match(..)
            | ExprKind::MethodCall(..)
            | ExprKind::Call(..)
            | ExprKind::Closure { .. }
            | ExprKind::Block(..)
            | ExprKind::Repeat(..)
            | ExprKind::Break(..)
            | ExprKind::Continue(..)
            | ExprKind::Ret(..)
            | ExprKind::Let(..)
            | ExprKind::Loop(..)
            | ExprKind::Assign(..)
            | ExprKind::InlineAsm(..)
            | ExprKind::AssignOp(..)
            | ExprKind::ConstBlock(..)
            | ExprKind::Box(..)
            | ExprKind::Binary(..)
            | ExprKind::Yield(..)
            | ExprKind::DropTemps(..)
            | ExprKind::Err => true,
        }
    }

    // To a first-order approximation, is this a pattern
    pub fn is_approximately_pattern(&self) -> bool {
        match &self.kind {
            ExprKind::Box(_)
            | ExprKind::Array(_)
            | ExprKind::Call(..)
            | ExprKind::Tup(_)
            | ExprKind::Lit(_)
            | ExprKind::Path(_)
            | ExprKind::Struct(..) => true,
            _ => false,
        }
    }

    pub fn method_ident(&self) -> Option<Ident> {
        match self.kind {
            ExprKind::MethodCall(receiver_method, ..) => Some(receiver_method.ident),
            ExprKind::Unary(_, expr) | ExprKind::AddrOf(.., expr) => expr.method_ident(),
            _ => None,
        }
    }
}

/// Checks if the specified expression is a built-in range literal.
/// (See: `LoweringContext::lower_expr()`).
pub fn is_range_literal(expr: &Expr<'_>) -> bool {
    match expr.kind {
        // All built-in range literals but `..=` and `..` desugar to `Struct`s.
        ExprKind::Struct(ref qpath, _, _) => matches!(
            **qpath,
            QPath::LangItem(
                LangItem::Range
                    | LangItem::RangeTo
                    | LangItem::RangeFrom
                    | LangItem::RangeFull
                    | LangItem::RangeToInclusive,
                ..
            )
        ),

        // `..=` desugars into `::std::ops::RangeInclusive::new(...)`.
        ExprKind::Call(ref func, _) => {
            matches!(func.kind, ExprKind::Path(QPath::LangItem(LangItem::RangeInclusiveNew, ..)))
        }

        _ => false,
    }
}

#[derive(Debug, HashStable_Generic)]
pub enum ExprKind<'hir> {
    /// A `box x` expression.
    Box(&'hir Expr<'hir>),
    /// Allow anonymous constants from an inline `const` block
    ConstBlock(AnonConst),
    /// An array (e.g., `[a, b, c, d]`).
    Array(&'hir [Expr<'hir>]),
    /// A function call.
    ///
    /// The first field resolves to the function itself (usually an `ExprKind::Path`),
    /// and the second field is the list of arguments.
    /// This also represents calling the constructor of
    /// tuple-like ADTs such as tuple structs and enum variants.
    Call(&'hir Expr<'hir>, &'hir [Expr<'hir>]),
    /// A method call (e.g., `x.foo::<'static, Bar, Baz>(a, b, c, d)`).
    ///
    /// The `PathSegment` represents the method name and its generic arguments
    /// (within the angle brackets).
    /// The `&Expr` is the expression that evaluates
    /// to the object on which the method is being called on (the receiver),
    /// and the `&[Expr]` is the rest of the arguments.
    /// Thus, `x.foo::<Bar, Baz>(a, b, c, d)` is represented as
    /// `ExprKind::MethodCall(PathSegment { foo, [Bar, Baz] }, x, [a, b, c, d], span)`.
    /// The final `Span` represents the span of the function and arguments
    /// (e.g. `foo::<Bar, Baz>(a, b, c, d)` in `x.foo::<Bar, Baz>(a, b, c, d)`
    ///
    /// To resolve the called method to a `DefId`, call [`type_dependent_def_id`] with
    /// the `hir_id` of the `MethodCall` node itself.
    ///
    /// [`type_dependent_def_id`]: ../../rustc_middle/ty/struct.TypeckResults.html#method.type_dependent_def_id
    MethodCall(&'hir PathSegment<'hir>, &'hir Expr<'hir>, &'hir [Expr<'hir>], Span),
    /// A tuple (e.g., `(a, b, c, d)`).
    Tup(&'hir [Expr<'hir>]),
    /// A binary operation (e.g., `a + b`, `a * b`).
    Binary(BinOp, &'hir Expr<'hir>, &'hir Expr<'hir>),
    /// A unary operation (e.g., `!x`, `*x`).
    Unary(UnOp, &'hir Expr<'hir>),
    /// A literal (e.g., `1`, `"foo"`).
    Lit(Lit),
    /// A cast (e.g., `foo as f64`).
    Cast(&'hir Expr<'hir>, &'hir Ty<'hir>),
    /// A type reference (e.g., `Foo`).
    Type(&'hir Expr<'hir>, &'hir Ty<'hir>),
    /// Wraps the expression in a terminating scope.
    /// This makes it semantically equivalent to `{ let _t = expr; _t }`.
    ///
    /// This construct only exists to tweak the drop order in HIR lowering.
    /// An example of that is the desugaring of `for` loops.
    DropTemps(&'hir Expr<'hir>),
    /// A `let $pat = $expr` expression.
    ///
    /// These are not `Local` and only occur as expressions.
    /// The `let Some(x) = foo()` in `if let Some(x) = foo()` is an example of `Let(..)`.
    Let(&'hir Let<'hir>),
    /// An `if` block, with an optional else block.
    ///
    /// I.e., `if <expr> { <expr> } else { <expr> }`.
    If(&'hir Expr<'hir>, &'hir Expr<'hir>, Option<&'hir Expr<'hir>>),
    /// A conditionless loop (can be exited with `break`, `continue`, or `return`).
    ///
    /// I.e., `'label: loop { <block> }`.
    ///
    /// The `Span` is the loop header (`for x in y`/`while let pat = expr`).
    Loop(&'hir Block<'hir>, Option<Label>, LoopSource, Span),
    /// A `match` block, with a source that indicates whether or not it is
    /// the result of a desugaring, and if so, which kind.
    Match(&'hir Expr<'hir>, &'hir [Arm<'hir>], MatchSource),
    /// A closure (e.g., `move |a, b, c| {a + b + c}`).
    ///
    /// The `Span` is the argument block `|...|`.
    ///
    /// This may also be a generator literal or an `async block` as indicated by the
    /// `Option<Movability>`.
    Closure(&'hir Closure<'hir>),
    /// A block (e.g., `'label: { ... }`).
    Block(&'hir Block<'hir>, Option<Label>),

    /// An assignment (e.g., `a = foo()`).
    Assign(&'hir Expr<'hir>, &'hir Expr<'hir>, Span),
    /// An assignment with an operator.
    ///
    /// E.g., `a += 1`.
    AssignOp(BinOp, &'hir Expr<'hir>, &'hir Expr<'hir>),
    /// Access of a named (e.g., `obj.foo`) or unnamed (e.g., `obj.0`) struct or tuple field.
    Field(&'hir Expr<'hir>, Ident),
    /// An indexing operation (`foo[2]`).
    Index(&'hir Expr<'hir>, &'hir Expr<'hir>),

    /// Path to a definition, possibly containing lifetime or type parameters.
    Path(QPath<'hir>),

    /// A referencing operation (i.e., `&a` or `&mut a`).
    AddrOf(BorrowKind, Mutability, &'hir Expr<'hir>),
    /// A `break`, with an optional label to break.
    Break(Destination, Option<&'hir Expr<'hir>>),
    /// A `continue`, with an optional label.
    Continue(Destination),
    /// A `return`, with an optional value to be returned.
    Ret(Option<&'hir Expr<'hir>>),

    /// Inline assembly (from `asm!`), with its outputs and inputs.
    InlineAsm(&'hir InlineAsm<'hir>),

    /// A struct or struct-like variant literal expression.
    ///
    /// E.g., `Foo {x: 1, y: 2}`, or `Foo {x: 1, .. base}`,
    /// where `base` is the `Option<Expr>`.
    Struct(&'hir QPath<'hir>, &'hir [ExprField<'hir>], Option<&'hir Expr<'hir>>),

    /// An array literal constructed from one repeated element.
    ///
    /// E.g., `[1; 5]`. The first expression is the element
    /// to be repeated; the second is the number of times to repeat it.
    Repeat(&'hir Expr<'hir>, ArrayLen),

    /// A suspension point for generators (i.e., `yield <expr>`).
    Yield(&'hir Expr<'hir>, YieldSource),

    /// A placeholder for an expression that wasn't syntactically well formed in some way.
    Err,
}

/// Represents an optionally `Self`-qualified value/type path or associated extension.
///
/// To resolve the path to a `DefId`, call [`qpath_res`].
///
/// [`qpath_res`]: ../../rustc_middle/ty/struct.TypeckResults.html#method.qpath_res
#[derive(Debug, HashStable_Generic)]
pub enum QPath<'hir> {
    /// Path to a definition, optionally "fully-qualified" with a `Self`
    /// type, if the path points to an associated item in a trait.
    ///
    /// E.g., an unqualified path like `Clone::clone` has `None` for `Self`,
    /// while `<Vec<T> as Clone>::clone` has `Some(Vec<T>)` for `Self`,
    /// even though they both have the same two-segment `Clone::clone` `Path`.
    Resolved(Option<&'hir Ty<'hir>>, &'hir Path<'hir>),

    /// Type-related paths (e.g., `<T>::default` or `<T>::Output`).
    /// Will be resolved by type-checking to an associated item.
    ///
    /// UFCS source paths can desugar into this, with `Vec::new` turning into
    /// `<Vec>::new`, and `T::X::Y::method` into `<<<T>::X>::Y>::method`,
    /// the `X` and `Y` nodes each being a `TyKind::Path(QPath::TypeRelative(..))`.
    TypeRelative(&'hir Ty<'hir>, &'hir PathSegment<'hir>),

    /// Reference to a `#[lang = "foo"]` item. `HirId` of the inner expr.
    LangItem(LangItem, Span, Option<HirId>),
}

impl<'hir> QPath<'hir> {
    /// Returns the span of this `QPath`.
    pub fn span(&self) -> Span {
        match *self {
            QPath::Resolved(_, path) => path.span,
            QPath::TypeRelative(qself, ps) => qself.span.to(ps.ident.span),
            QPath::LangItem(_, span, _) => span,
        }
    }

    /// Returns the span of the qself of this `QPath`. For example, `()` in
    /// `<() as Trait>::method`.
    pub fn qself_span(&self) -> Span {
        match *self {
            QPath::Resolved(_, path) => path.span,
            QPath::TypeRelative(qself, _) => qself.span,
            QPath::LangItem(_, span, _) => span,
        }
    }

    /// Returns the span of the last segment of this `QPath`. For example, `method` in
    /// `<() as Trait>::method`.
    pub fn last_segment_span(&self) -> Span {
        match *self {
            QPath::Resolved(_, path) => path.segments.last().unwrap().ident.span,
            QPath::TypeRelative(_, segment) => segment.ident.span,
            QPath::LangItem(_, span, _) => span,
        }
    }
}

/// Hints at the original code for a let statement.
#[derive(Copy, Clone, Encodable, Debug, HashStable_Generic)]
pub enum LocalSource {
    /// A `match _ { .. }`.
    Normal,
    /// When lowering async functions, we create locals within the `async move` so that
    /// all parameters are dropped after the future is polled.
    ///
    /// ```ignore (pseudo-Rust)
    /// async fn foo(<pattern> @ x: Type) {
    ///     async move {
    ///         let <pattern> = x;
    ///     }
    /// }
    /// ```
    AsyncFn,
    /// A desugared `<expr>.await`.
    AwaitDesugar,
    /// A desugared `expr = expr`, where the LHS is a tuple, struct or array.
    /// The span is that of the `=` sign.
    AssignDesugar(Span),
}

/// Hints at the original code for a `match _ { .. }`.
#[derive(Copy, Clone, PartialEq, Eq, Encodable, Hash, Debug)]
#[derive(HashStable_Generic)]
pub enum MatchSource {
    /// A `match _ { .. }`.
    Normal,
    /// A desugared `for _ in _ { .. }` loop.
    ForLoopDesugar,
    /// A desugared `?` operator.
    TryDesugar,
    /// A desugared `<expr>.await`.
    AwaitDesugar,
}

impl MatchSource {
    #[inline]
    pub const fn name(self) -> &'static str {
        use MatchSource::*;
        match self {
            Normal => "match",
            ForLoopDesugar => "for",
            TryDesugar => "?",
            AwaitDesugar => ".await",
        }
    }
}

/// The loop type that yielded an `ExprKind::Loop`.
#[derive(Copy, Clone, PartialEq, Encodable, Debug, HashStable_Generic)]
pub enum LoopSource {
    /// A `loop { .. }` loop.
    Loop,
    /// A `while _ { .. }` loop.
    While,
    /// A `for _ in _ { .. }` loop.
    ForLoop,
}

impl LoopSource {
    pub fn name(self) -> &'static str {
        match self {
            LoopSource::Loop => "loop",
            LoopSource::While => "while",
            LoopSource::ForLoop => "for",
        }
    }
}

#[derive(Copy, Clone, Encodable, Debug, HashStable_Generic)]
pub enum LoopIdError {
    OutsideLoopScope,
    UnlabeledCfInWhileCondition,
    UnresolvedLabel,
}

impl fmt::Display for LoopIdError {
    fn fmt(&self, f: &mut fmt::Formatter<'_>) -> fmt::Result {
        f.write_str(match self {
            LoopIdError::OutsideLoopScope => "not inside loop scope",
            LoopIdError::UnlabeledCfInWhileCondition => {
                "unlabeled control flow (break or continue) in while condition"
            }
            LoopIdError::UnresolvedLabel => "label not found",
        })
    }
}

#[derive(Copy, Clone, Encodable, Debug, HashStable_Generic)]
pub struct Destination {
    // This is `Some(_)` iff there is an explicit user-specified `label
    pub label: Option<Label>,

    // These errors are caught and then reported during the diagnostics pass in
    // librustc_passes/loops.rs
    pub target_id: Result<HirId, LoopIdError>,
}

/// The yield kind that caused an `ExprKind::Yield`.
#[derive(Copy, Clone, PartialEq, Eq, Debug, Encodable, Decodable, HashStable_Generic)]
pub enum YieldSource {
    /// An `<expr>.await`.
    Await { expr: Option<HirId> },
    /// A plain `yield`.
    Yield,
}

impl YieldSource {
    pub fn is_await(&self) -> bool {
        matches!(self, YieldSource::Await { .. })
    }
}

impl fmt::Display for YieldSource {
    fn fmt(&self, f: &mut fmt::Formatter<'_>) -> fmt::Result {
        f.write_str(match self {
            YieldSource::Await { .. } => "`await`",
            YieldSource::Yield => "`yield`",
        })
    }
}

impl From<GeneratorKind> for YieldSource {
    fn from(kind: GeneratorKind) -> Self {
        match kind {
            // Guess based on the kind of the current generator.
            GeneratorKind::Gen => Self::Yield,
            GeneratorKind::Async(_) => Self::Await { expr: None },
        }
    }
}

// N.B., if you change this, you'll probably want to change the corresponding
// type structure in middle/ty.rs as well.
#[derive(Debug, HashStable_Generic)]
pub struct MutTy<'hir> {
    pub ty: &'hir Ty<'hir>,
    pub mutbl: Mutability,
}

/// Represents a function's signature in a trait declaration,
/// trait implementation, or a free function.
#[derive(Debug, HashStable_Generic)]
pub struct FnSig<'hir> {
    pub header: FnHeader,
    pub decl: &'hir FnDecl<'hir>,
    pub span: Span,
}

// The bodies for items are stored "out of line", in a separate
// hashmap in the `Crate`. Here we just record the hir-id of the item
// so it can fetched later.
#[derive(Copy, Clone, PartialEq, Eq, Encodable, Decodable, Debug, HashStable_Generic)]
pub struct TraitItemId {
    pub def_id: LocalDefId,
}

impl TraitItemId {
    #[inline]
    pub fn hir_id(&self) -> HirId {
        // Items are always HIR owners.
        HirId::make_owner(self.def_id)
    }
}

/// Represents an item declaration within a trait declaration,
/// possibly including a default implementation. A trait item is
/// either required (meaning it doesn't have an implementation, just a
/// signature) or provided (meaning it has a default implementation).
#[derive(Debug, HashStable_Generic)]
pub struct TraitItem<'hir> {
    pub ident: Ident,
    pub def_id: LocalDefId,
    pub generics: &'hir Generics<'hir>,
    pub kind: TraitItemKind<'hir>,
    pub span: Span,
    pub defaultness: Defaultness,
}

impl TraitItem<'_> {
    #[inline]
    pub fn hir_id(&self) -> HirId {
        // Items are always HIR owners.
        HirId::make_owner(self.def_id)
    }

    pub fn trait_item_id(&self) -> TraitItemId {
        TraitItemId { def_id: self.def_id }
    }
}

/// Represents a trait method's body (or just argument names).
#[derive(Encodable, Debug, HashStable_Generic)]
pub enum TraitFn<'hir> {
    /// No default body in the trait, just a signature.
    Required(&'hir [Ident]),

    /// Both signature and body are provided in the trait.
    Provided(BodyId),
}

/// Represents a trait method or associated constant or type
#[derive(Debug, HashStable_Generic)]
pub enum TraitItemKind<'hir> {
    /// An associated constant with an optional value (otherwise `impl`s must contain a value).
    Const(&'hir Ty<'hir>, Option<BodyId>),
    /// An associated function with an optional body.
    Fn(FnSig<'hir>, TraitFn<'hir>),
    /// An associated type with (possibly empty) bounds and optional concrete
    /// type.
    Type(GenericBounds<'hir>, Option<&'hir Ty<'hir>>),
}

// The bodies for items are stored "out of line", in a separate
// hashmap in the `Crate`. Here we just record the hir-id of the item
// so it can fetched later.
#[derive(Copy, Clone, PartialEq, Eq, Encodable, Decodable, Debug, HashStable_Generic)]
pub struct ImplItemId {
    pub def_id: LocalDefId,
}

impl ImplItemId {
    #[inline]
    pub fn hir_id(&self) -> HirId {
        // Items are always HIR owners.
        HirId::make_owner(self.def_id)
    }
}

/// Represents anything within an `impl` block.
#[derive(Debug, HashStable_Generic)]
pub struct ImplItem<'hir> {
    pub ident: Ident,
    pub def_id: LocalDefId,
    pub generics: &'hir Generics<'hir>,
    pub kind: ImplItemKind<'hir>,
    pub defaultness: Defaultness,
    pub span: Span,
    pub vis_span: Span,
}

impl ImplItem<'_> {
    #[inline]
    pub fn hir_id(&self) -> HirId {
        // Items are always HIR owners.
        HirId::make_owner(self.def_id)
    }

    pub fn impl_item_id(&self) -> ImplItemId {
        ImplItemId { def_id: self.def_id }
    }
}

/// Represents various kinds of content within an `impl`.
#[derive(Debug, HashStable_Generic)]
pub enum ImplItemKind<'hir> {
    /// An associated constant of the given type, set to the constant result
    /// of the expression.
    Const(&'hir Ty<'hir>, BodyId),
    /// An associated function implementation with the given signature and body.
    Fn(FnSig<'hir>, BodyId),
    /// An associated type.
    TyAlias(&'hir Ty<'hir>),
}

// The name of the associated type for `Fn` return types.
pub const FN_OUTPUT_NAME: Symbol = sym::Output;

/// Bind a type to an associated type (i.e., `A = Foo`).
///
/// Bindings like `A: Debug` are represented as a special type `A =
/// $::Debug` that is understood by the astconv code.
///
/// FIXME(alexreg): why have a separate type for the binding case,
/// wouldn't it be better to make the `ty` field an enum like the
/// following?
///
/// ```ignore (pseudo-rust)
/// enum TypeBindingKind {
///    Equals(...),
///    Binding(...),
/// }
/// ```
#[derive(Debug, HashStable_Generic)]
pub struct TypeBinding<'hir> {
    pub hir_id: HirId,
    pub ident: Ident,
    pub gen_args: &'hir GenericArgs<'hir>,
    pub kind: TypeBindingKind<'hir>,
    pub span: Span,
}

#[derive(Debug, HashStable_Generic)]
pub enum Term<'hir> {
    Ty(&'hir Ty<'hir>),
    Const(AnonConst),
}

impl<'hir> From<&'hir Ty<'hir>> for Term<'hir> {
    fn from(ty: &'hir Ty<'hir>) -> Self {
        Term::Ty(ty)
    }
}

impl<'hir> From<AnonConst> for Term<'hir> {
    fn from(c: AnonConst) -> Self {
        Term::Const(c)
    }
}

// Represents the two kinds of type bindings.
#[derive(Debug, HashStable_Generic)]
pub enum TypeBindingKind<'hir> {
    /// E.g., `Foo<Bar: Send>`.
    Constraint { bounds: &'hir [GenericBound<'hir>] },
    /// E.g., `Foo<Bar = ()>`, `Foo<Bar = ()>`
    Equality { term: Term<'hir> },
}

impl TypeBinding<'_> {
    pub fn ty(&self) -> &Ty<'_> {
        match self.kind {
            TypeBindingKind::Equality { term: Term::Ty(ref ty) } => ty,
            _ => panic!("expected equality type binding for parenthesized generic args"),
        }
    }
    pub fn opt_const(&self) -> Option<&'_ AnonConst> {
        match self.kind {
            TypeBindingKind::Equality { term: Term::Const(ref c) } => Some(c),
            _ => None,
        }
    }
}

#[derive(Debug, HashStable_Generic)]
pub struct Ty<'hir> {
    pub hir_id: HirId,
    pub kind: TyKind<'hir>,
    pub span: Span,
}

impl<'hir> Ty<'hir> {
    /// Returns `true` if `param_def_id` matches the `bounded_ty` of this predicate.
    pub fn as_generic_param(&self) -> Option<(DefId, Ident)> {
        let TyKind::Path(QPath::Resolved(None, path)) = self.kind else {
            return None;
        };
        let [segment] = &path.segments else {
            return None;
        };
        match path.res {
            Res::Def(DefKind::TyParam, def_id)
            | Res::SelfTy { trait_: Some(def_id), alias_to: None } => Some((def_id, segment.ident)),
            _ => None,
        }
    }

    pub fn peel_refs(&self) -> &Self {
        let mut final_ty = self;
        while let TyKind::Rptr(_, MutTy { ty, .. }) = &final_ty.kind {
            final_ty = &ty;
        }
        final_ty
    }
}

/// Not represented directly in the AST; referred to by name through a `ty_path`.
#[derive(Copy, Clone, PartialEq, Eq, Encodable, Decodable, Hash, Debug)]
#[derive(HashStable_Generic)]
pub enum PrimTy {
    Int(IntTy),
    Uint(UintTy),
    Float(FloatTy),
    Str,
    Bool,
    Char,
}

impl PrimTy {
    /// All of the primitive types
    pub const ALL: [Self; 17] = [
        // any changes here should also be reflected in `PrimTy::from_name`
        Self::Int(IntTy::I8),
        Self::Int(IntTy::I16),
        Self::Int(IntTy::I32),
        Self::Int(IntTy::I64),
        Self::Int(IntTy::I128),
        Self::Int(IntTy::Isize),
        Self::Uint(UintTy::U8),
        Self::Uint(UintTy::U16),
        Self::Uint(UintTy::U32),
        Self::Uint(UintTy::U64),
        Self::Uint(UintTy::U128),
        Self::Uint(UintTy::Usize),
        Self::Float(FloatTy::F32),
        Self::Float(FloatTy::F64),
        Self::Bool,
        Self::Char,
        Self::Str,
    ];

    /// Like [`PrimTy::name`], but returns a &str instead of a symbol.
    ///
    /// Used by clippy.
    pub fn name_str(self) -> &'static str {
        match self {
            PrimTy::Int(i) => i.name_str(),
            PrimTy::Uint(u) => u.name_str(),
            PrimTy::Float(f) => f.name_str(),
            PrimTy::Str => "str",
            PrimTy::Bool => "bool",
            PrimTy::Char => "char",
        }
    }

    pub fn name(self) -> Symbol {
        match self {
            PrimTy::Int(i) => i.name(),
            PrimTy::Uint(u) => u.name(),
            PrimTy::Float(f) => f.name(),
            PrimTy::Str => sym::str,
            PrimTy::Bool => sym::bool,
            PrimTy::Char => sym::char,
        }
    }

    /// Returns the matching `PrimTy` for a `Symbol` such as "str" or "i32".
    /// Returns `None` if no matching type is found.
    pub fn from_name(name: Symbol) -> Option<Self> {
        let ty = match name {
            // any changes here should also be reflected in `PrimTy::ALL`
            sym::i8 => Self::Int(IntTy::I8),
            sym::i16 => Self::Int(IntTy::I16),
            sym::i32 => Self::Int(IntTy::I32),
            sym::i64 => Self::Int(IntTy::I64),
            sym::i128 => Self::Int(IntTy::I128),
            sym::isize => Self::Int(IntTy::Isize),
            sym::u8 => Self::Uint(UintTy::U8),
            sym::u16 => Self::Uint(UintTy::U16),
            sym::u32 => Self::Uint(UintTy::U32),
            sym::u64 => Self::Uint(UintTy::U64),
            sym::u128 => Self::Uint(UintTy::U128),
            sym::usize => Self::Uint(UintTy::Usize),
            sym::f32 => Self::Float(FloatTy::F32),
            sym::f64 => Self::Float(FloatTy::F64),
            sym::bool => Self::Bool,
            sym::char => Self::Char,
            sym::str => Self::Str,
            _ => return None,
        };
        Some(ty)
    }
}

#[derive(Debug, HashStable_Generic)]
pub struct BareFnTy<'hir> {
    pub unsafety: Unsafety,
    pub abi: Abi,
    pub generic_params: &'hir [GenericParam<'hir>],
    pub decl: &'hir FnDecl<'hir>,
    pub param_names: &'hir [Ident],
}

#[derive(Debug, HashStable_Generic)]
pub struct OpaqueTy<'hir> {
    pub generics: &'hir Generics<'hir>,
    pub bounds: GenericBounds<'hir>,
    pub origin: OpaqueTyOrigin,
    pub in_trait: bool,
}

/// From whence the opaque type came.
#[derive(Copy, Clone, PartialEq, Eq, Encodable, Decodable, Debug, HashStable_Generic)]
pub enum OpaqueTyOrigin {
    /// `-> impl Trait`
    FnReturn(LocalDefId),
    /// `async fn`
    AsyncFn(LocalDefId),
    /// type aliases: `type Foo = impl Trait;`
    TyAlias,
}

/// The various kinds of types recognized by the compiler.
#[derive(Debug, HashStable_Generic)]
pub enum TyKind<'hir> {
    /// A variable length slice (i.e., `[T]`).
    Slice(&'hir Ty<'hir>),
    /// A fixed length array (i.e., `[T; n]`).
    Array(&'hir Ty<'hir>, ArrayLen),
    /// A raw pointer (i.e., `*const T` or `*mut T`).
    Ptr(MutTy<'hir>),
    /// A reference (i.e., `&'a T` or `&'a mut T`).
    Rptr(&'hir Lifetime, MutTy<'hir>),
    /// A bare function (e.g., `fn(usize) -> bool`).
    BareFn(&'hir BareFnTy<'hir>),
    /// The never type (`!`).
    Never,
    /// A tuple (`(A, B, C, D, ...)`).
    Tup(&'hir [Ty<'hir>]),
    /// A path to a type definition (`module::module::...::Type`), or an
    /// associated type (e.g., `<Vec<T> as Trait>::Type` or `<T>::Target`).
    ///
    /// Type parameters may be stored in each `PathSegment`.
    Path(QPath<'hir>),
    /// An opaque type definition itself. This is only used for `impl Trait`.
    ///
    /// The generic argument list contains the lifetimes (and in the future
    /// possibly parameters) that are actually bound on the `impl Trait`.
    ///
    /// The last parameter specifies whether this opaque appears in a trait definition.
    OpaqueDef(ItemId, &'hir [GenericArg<'hir>], bool),
    /// A trait object type `Bound1 + Bound2 + Bound3`
    /// where `Bound` is a trait or a lifetime.
    TraitObject(&'hir [PolyTraitRef<'hir>], &'hir Lifetime, TraitObjectSyntax),
    /// Unused for now.
    Typeof(AnonConst),
    /// `TyKind::Infer` means the type should be inferred instead of it having been
    /// specified. This can appear anywhere in a type.
    Infer,
    /// Placeholder for a type that has failed to be defined.
    Err,
}

#[derive(Debug, HashStable_Generic)]
pub enum InlineAsmOperand<'hir> {
    In {
        reg: InlineAsmRegOrRegClass,
        expr: &'hir Expr<'hir>,
    },
    Out {
        reg: InlineAsmRegOrRegClass,
        late: bool,
        expr: Option<&'hir Expr<'hir>>,
    },
    InOut {
        reg: InlineAsmRegOrRegClass,
        late: bool,
        expr: &'hir Expr<'hir>,
    },
    SplitInOut {
        reg: InlineAsmRegOrRegClass,
        late: bool,
        in_expr: &'hir Expr<'hir>,
        out_expr: Option<&'hir Expr<'hir>>,
    },
    Const {
        anon_const: AnonConst,
    },
    SymFn {
        anon_const: AnonConst,
    },
    SymStatic {
        path: QPath<'hir>,
        def_id: DefId,
    },
}

impl<'hir> InlineAsmOperand<'hir> {
    pub fn reg(&self) -> Option<InlineAsmRegOrRegClass> {
        match *self {
            Self::In { reg, .. }
            | Self::Out { reg, .. }
            | Self::InOut { reg, .. }
            | Self::SplitInOut { reg, .. } => Some(reg),
            Self::Const { .. } | Self::SymFn { .. } | Self::SymStatic { .. } => None,
        }
    }

    pub fn is_clobber(&self) -> bool {
        matches!(
            self,
            InlineAsmOperand::Out { reg: InlineAsmRegOrRegClass::Reg(_), late: _, expr: None }
        )
    }
}

#[derive(Debug, HashStable_Generic)]
pub struct InlineAsm<'hir> {
    pub template: &'hir [InlineAsmTemplatePiece],
    pub template_strs: &'hir [(Symbol, Option<Symbol>, Span)],
    pub operands: &'hir [(InlineAsmOperand<'hir>, Span)],
    pub options: InlineAsmOptions,
    pub line_spans: &'hir [Span],
}

/// Represents a parameter in a function header.
#[derive(Debug, HashStable_Generic)]
pub struct Param<'hir> {
    pub hir_id: HirId,
    pub pat: &'hir Pat<'hir>,
    pub ty_span: Span,
    pub span: Span,
}

/// Represents the header (not the body) of a function declaration.
#[derive(Debug, HashStable_Generic)]
pub struct FnDecl<'hir> {
    /// The types of the function's parameters.
    ///
    /// Additional argument data is stored in the function's [body](Body::params).
    pub inputs: &'hir [Ty<'hir>],
    pub output: FnRetTy<'hir>,
    pub c_variadic: bool,
    /// Does the function have an implicit self?
    pub implicit_self: ImplicitSelfKind,
}

/// Represents what type of implicit self a function has, if any.
#[derive(Copy, Clone, PartialEq, Eq, Encodable, Decodable, Debug, HashStable_Generic)]
pub enum ImplicitSelfKind {
    /// Represents a `fn x(self);`.
    Imm,
    /// Represents a `fn x(mut self);`.
    Mut,
    /// Represents a `fn x(&self);`.
    ImmRef,
    /// Represents a `fn x(&mut self);`.
    MutRef,
    /// Represents when a function does not have a self argument or
    /// when a function has a `self: X` argument.
    None,
}

impl ImplicitSelfKind {
    /// Does this represent an implicit self?
    pub fn has_implicit_self(&self) -> bool {
        !matches!(*self, ImplicitSelfKind::None)
    }
}

#[derive(Copy, Clone, PartialEq, Eq, PartialOrd, Ord, Encodable, Decodable, Debug)]
#[derive(HashStable_Generic)]
pub enum IsAsync {
    Async,
    NotAsync,
}

#[derive(Copy, Clone, PartialEq, Eq, Hash, Debug, Encodable, Decodable, HashStable_Generic)]
pub enum Defaultness {
    Default { has_value: bool },
    Final,
}

impl Defaultness {
    pub fn has_value(&self) -> bool {
        match *self {
            Defaultness::Default { has_value } => has_value,
            Defaultness::Final => true,
        }
    }

    pub fn is_final(&self) -> bool {
        *self == Defaultness::Final
    }

    pub fn is_default(&self) -> bool {
        matches!(*self, Defaultness::Default { .. })
    }
}

#[derive(Debug, HashStable_Generic)]
pub enum FnRetTy<'hir> {
    /// Return type is not specified.
    ///
    /// Functions default to `()` and
    /// closures default to inference. Span points to where return
    /// type would be inserted.
    DefaultReturn(Span),
    /// Everything else.
    Return(&'hir Ty<'hir>),
}

impl FnRetTy<'_> {
    #[inline]
    pub fn span(&self) -> Span {
        match *self {
            Self::DefaultReturn(span) => span,
            Self::Return(ref ty) => ty.span,
        }
    }
}

/// Represents `for<...>` binder before a closure
#[derive(Copy, Clone, Debug, HashStable_Generic)]
pub enum ClosureBinder {
    /// Binder is not specified.
    Default,
    /// Binder is specified.
    ///
    /// Span points to the whole `for<...>`.
    For { span: Span },
}

#[derive(Encodable, Debug, HashStable_Generic)]
pub struct Mod<'hir> {
    pub spans: ModSpans,
    pub item_ids: &'hir [ItemId],
}

#[derive(Copy, Clone, Debug, HashStable_Generic, Encodable)]
pub struct ModSpans {
    /// A span from the first token past `{` to the last token until `}`.
    /// For `mod foo;`, the inner span ranges from the first token
    /// to the last token in the external file.
    pub inner_span: Span,
    pub inject_use_span: Span,
}

#[derive(Debug, HashStable_Generic)]
pub struct EnumDef<'hir> {
    pub variants: &'hir [Variant<'hir>],
}

#[derive(Debug, HashStable_Generic)]
pub struct Variant<'hir> {
    /// Name of the variant.
    pub ident: Ident,
    /// Id of the variant (not the constructor, see `VariantData::ctor_hir_id()`).
    pub id: HirId,
    /// Fields and constructor id of the variant.
    pub data: VariantData<'hir>,
    /// Explicit discriminant (e.g., `Foo = 1`).
    pub disr_expr: Option<AnonConst>,
    /// Span
    pub span: Span,
}

#[derive(Copy, Clone, PartialEq, Encodable, Debug, HashStable_Generic)]
pub enum UseKind {
    /// One import, e.g., `use foo::bar` or `use foo::bar as baz`.
    /// Also produced for each element of a list `use`, e.g.
    /// `use foo::{a, b}` lowers to `use foo::a; use foo::b;`.
    Single,

    /// Glob import, e.g., `use foo::*`.
    Glob,

    /// Degenerate list import, e.g., `use foo::{a, b}` produces
    /// an additional `use foo::{}` for performing checks such as
    /// unstable feature gating. May be removed in the future.
    ListStem,
}

/// References to traits in impls.
///
/// `resolve` maps each `TraitRef`'s `ref_id` to its defining trait; that's all
/// that the `ref_id` is for. Note that `ref_id`'s value is not the `HirId` of the
/// trait being referred to but just a unique `HirId` that serves as a key
/// within the resolution map.
#[derive(Clone, Debug, HashStable_Generic)]
pub struct TraitRef<'hir> {
    pub path: &'hir Path<'hir>,
    // Don't hash the `ref_id`. It is tracked via the thing it is used to access.
    #[stable_hasher(ignore)]
    pub hir_ref_id: HirId,
}

impl TraitRef<'_> {
    /// Gets the `DefId` of the referenced trait. It _must_ actually be a trait or trait alias.
    pub fn trait_def_id(&self) -> Option<DefId> {
        match self.path.res {
            Res::Def(DefKind::Trait | DefKind::TraitAlias, did) => Some(did),
            Res::Err => None,
            _ => unreachable!(),
        }
    }
}

#[derive(Clone, Debug, HashStable_Generic)]
pub struct PolyTraitRef<'hir> {
    /// The `'a` in `for<'a> Foo<&'a T>`.
    pub bound_generic_params: &'hir [GenericParam<'hir>],

    /// The `Foo<&'a T>` in `for<'a> Foo<&'a T>`.
    pub trait_ref: TraitRef<'hir>,

    pub span: Span,
}

#[derive(Debug, HashStable_Generic)]
pub struct FieldDef<'hir> {
    pub span: Span,
    pub vis_span: Span,
    pub ident: Ident,
    pub hir_id: HirId,
    pub ty: &'hir Ty<'hir>,
}

impl FieldDef<'_> {
    // Still necessary in couple of places
    pub fn is_positional(&self) -> bool {
        let first = self.ident.as_str().as_bytes()[0];
        (b'0'..=b'9').contains(&first)
    }
}

/// Fields and constructor IDs of enum variants and structs.
#[derive(Debug, HashStable_Generic)]
pub enum VariantData<'hir> {
    /// A struct variant.
    ///
    /// E.g., `Bar { .. }` as in `enum Foo { Bar { .. } }`.
    Struct(&'hir [FieldDef<'hir>], /* recovered */ bool),
    /// A tuple variant.
    ///
    /// E.g., `Bar(..)` as in `enum Foo { Bar(..) }`.
    Tuple(&'hir [FieldDef<'hir>], HirId),
    /// A unit variant.
    ///
    /// E.g., `Bar = ..` as in `enum Foo { Bar = .. }`.
    Unit(HirId),
}

impl<'hir> VariantData<'hir> {
    /// Return the fields of this variant.
    pub fn fields(&self) -> &'hir [FieldDef<'hir>] {
        match *self {
            VariantData::Struct(ref fields, ..) | VariantData::Tuple(ref fields, ..) => fields,
            _ => &[],
        }
    }

    /// Return the `HirId` of this variant's constructor, if it has one.
    pub fn ctor_hir_id(&self) -> Option<HirId> {
        match *self {
            VariantData::Struct(_, _) => None,
            VariantData::Tuple(_, hir_id) | VariantData::Unit(hir_id) => Some(hir_id),
        }
    }
}

// The bodies for items are stored "out of line", in a separate
// hashmap in the `Crate`. Here we just record the hir-id of the item
// so it can fetched later.
#[derive(Copy, Clone, PartialEq, Eq, Encodable, Decodable, Debug, Hash, HashStable_Generic)]
pub struct ItemId {
    pub def_id: LocalDefId,
}

impl ItemId {
    #[inline]
    pub fn hir_id(&self) -> HirId {
        // Items are always HIR owners.
        HirId::make_owner(self.def_id)
    }
}

/// An item
///
/// The name might be a dummy name in case of anonymous items
#[derive(Debug, HashStable_Generic)]
pub struct Item<'hir> {
    pub ident: Ident,
    pub def_id: LocalDefId,
    pub kind: ItemKind<'hir>,
    pub span: Span,
    pub vis_span: Span,
}

impl Item<'_> {
    #[inline]
    pub fn hir_id(&self) -> HirId {
        // Items are always HIR owners.
        HirId::make_owner(self.def_id)
    }

    pub fn item_id(&self) -> ItemId {
        ItemId { def_id: self.def_id }
    }
}

#[derive(Copy, Clone, PartialEq, Eq, PartialOrd, Ord, Hash, Debug)]
#[derive(Encodable, Decodable, HashStable_Generic)]
pub enum Unsafety {
    Unsafe,
    Normal,
}

impl Unsafety {
    pub fn prefix_str(&self) -> &'static str {
        match self {
            Self::Unsafe => "unsafe ",
            Self::Normal => "",
        }
    }
}

impl fmt::Display for Unsafety {
    fn fmt(&self, f: &mut fmt::Formatter<'_>) -> fmt::Result {
        f.write_str(match *self {
            Self::Unsafe => "unsafe",
            Self::Normal => "normal",
        })
    }
}

#[derive(Copy, Clone, PartialEq, Eq, PartialOrd, Ord, Hash, Debug)]
#[derive(Encodable, Decodable, HashStable_Generic)]
pub enum Constness {
    Const,
    NotConst,
}

impl fmt::Display for Constness {
    fn fmt(&self, f: &mut fmt::Formatter<'_>) -> fmt::Result {
        f.write_str(match *self {
            Self::Const => "const",
            Self::NotConst => "non-const",
        })
    }
}

#[derive(Copy, Clone, Encodable, Debug, HashStable_Generic)]
pub struct FnHeader {
    pub unsafety: Unsafety,
    pub constness: Constness,
    pub asyncness: IsAsync,
    pub abi: Abi,
}

impl FnHeader {
    pub fn is_async(&self) -> bool {
        matches!(&self.asyncness, IsAsync::Async)
    }

    pub fn is_const(&self) -> bool {
        matches!(&self.constness, Constness::Const)
    }

    pub fn is_unsafe(&self) -> bool {
        matches!(&self.unsafety, Unsafety::Unsafe)
    }
}

#[derive(Debug, HashStable_Generic)]
pub enum ItemKind<'hir> {
    /// An `extern crate` item, with optional *original* crate name if the crate was renamed.
    ///
    /// E.g., `extern crate foo` or `extern crate foo_bar as foo`.
    ExternCrate(Option<Symbol>),

    /// `use foo::bar::*;` or `use foo::bar::baz as quux;`
    ///
    /// or just
    ///
    /// `use foo::bar::baz;` (with `as baz` implicitly on the right).
    Use(&'hir Path<'hir>, UseKind),

    /// A `static` item.
    Static(&'hir Ty<'hir>, Mutability, BodyId),
    /// A `const` item.
    Const(&'hir Ty<'hir>, BodyId),
    /// A function declaration.
    Fn(FnSig<'hir>, &'hir Generics<'hir>, BodyId),
    /// A MBE macro definition (`macro_rules!` or `macro`).
    Macro(ast::MacroDef, MacroKind),
    /// A module.
    Mod(&'hir Mod<'hir>),
    /// An external module, e.g. `extern { .. }`.
    ForeignMod { abi: Abi, items: &'hir [ForeignItemRef] },
    /// Module-level inline assembly (from `global_asm!`).
    GlobalAsm(&'hir InlineAsm<'hir>),
    /// A type alias, e.g., `type Foo = Bar<u8>`.
    TyAlias(&'hir Ty<'hir>, &'hir Generics<'hir>),
    /// An opaque `impl Trait` type alias, e.g., `type Foo = impl Bar;`.
    OpaqueTy(OpaqueTy<'hir>),
    /// An enum definition, e.g., `enum Foo<A, B> {C<A>, D<B>}`.
    Enum(EnumDef<'hir>, &'hir Generics<'hir>),
    /// A struct definition, e.g., `struct Foo<A> {x: A}`.
    Struct(VariantData<'hir>, &'hir Generics<'hir>),
    /// A union definition, e.g., `union Foo<A, B> {x: A, y: B}`.
    Union(VariantData<'hir>, &'hir Generics<'hir>),
    /// A trait definition.
    Trait(IsAuto, Unsafety, &'hir Generics<'hir>, GenericBounds<'hir>, &'hir [TraitItemRef]),
    /// A trait alias.
    TraitAlias(&'hir Generics<'hir>, GenericBounds<'hir>),

    /// An implementation, e.g., `impl<A> Trait for Foo { .. }`.
    Impl(&'hir Impl<'hir>),
}

#[derive(Debug, HashStable_Generic)]
pub struct Impl<'hir> {
    pub unsafety: Unsafety,
    pub polarity: ImplPolarity,
    pub defaultness: Defaultness,
    // We do not put a `Span` in `Defaultness` because it breaks foreign crate metadata
    // decoding as `Span`s cannot be decoded when a `Session` is not available.
    pub defaultness_span: Option<Span>,
    pub constness: Constness,
    pub generics: &'hir Generics<'hir>,

    /// The trait being implemented, if any.
    pub of_trait: Option<TraitRef<'hir>>,

    pub self_ty: &'hir Ty<'hir>,
    pub items: &'hir [ImplItemRef],
}

impl ItemKind<'_> {
    pub fn generics(&self) -> Option<&Generics<'_>> {
        Some(match *self {
            ItemKind::Fn(_, ref generics, _)
            | ItemKind::TyAlias(_, ref generics)
            | ItemKind::OpaqueTy(OpaqueTy { ref generics, .. })
            | ItemKind::Enum(_, ref generics)
            | ItemKind::Struct(_, ref generics)
            | ItemKind::Union(_, ref generics)
            | ItemKind::Trait(_, _, ref generics, _, _)
            | ItemKind::TraitAlias(ref generics, _)
            | ItemKind::Impl(Impl { ref generics, .. }) => generics,
            _ => return None,
        })
    }

    pub fn descr(&self) -> &'static str {
        match self {
            ItemKind::ExternCrate(..) => "extern crate",
            ItemKind::Use(..) => "`use` import",
            ItemKind::Static(..) => "static item",
            ItemKind::Const(..) => "constant item",
            ItemKind::Fn(..) => "function",
            ItemKind::Macro(..) => "macro",
            ItemKind::Mod(..) => "module",
            ItemKind::ForeignMod { .. } => "extern block",
            ItemKind::GlobalAsm(..) => "global asm item",
            ItemKind::TyAlias(..) => "type alias",
            ItemKind::OpaqueTy(..) => "opaque type",
            ItemKind::Enum(..) => "enum",
            ItemKind::Struct(..) => "struct",
            ItemKind::Union(..) => "union",
            ItemKind::Trait(..) => "trait",
            ItemKind::TraitAlias(..) => "trait alias",
            ItemKind::Impl(..) => "implementation",
        }
    }
}

/// A reference from an trait to one of its associated items. This
/// contains the item's id, naturally, but also the item's name and
/// some other high-level details (like whether it is an associated
/// type or method, and whether it is public). This allows other
/// passes to find the impl they want without loading the ID (which
/// means fewer edges in the incremental compilation graph).
#[derive(Encodable, Debug, HashStable_Generic)]
pub struct TraitItemRef {
    pub id: TraitItemId,
    pub ident: Ident,
    pub kind: AssocItemKind,
    pub span: Span,
}

/// A reference from an impl to one of its associated items. This
/// contains the item's ID, naturally, but also the item's name and
/// some other high-level details (like whether it is an associated
/// type or method, and whether it is public). This allows other
/// passes to find the impl they want without loading the ID (which
/// means fewer edges in the incremental compilation graph).
#[derive(Debug, HashStable_Generic)]
pub struct ImplItemRef {
    pub id: ImplItemId,
    pub ident: Ident,
    pub kind: AssocItemKind,
    pub span: Span,
    /// When we are in a trait impl, link to the trait-item's id.
    pub trait_item_def_id: Option<DefId>,
}

#[derive(Copy, Clone, PartialEq, Encodable, Debug, HashStable_Generic)]
pub enum AssocItemKind {
    Const,
    Fn { has_self: bool },
    Type,
}

// The bodies for items are stored "out of line", in a separate
// hashmap in the `Crate`. Here we just record the hir-id of the item
// so it can fetched later.
#[derive(Copy, Clone, PartialEq, Eq, Encodable, Decodable, Debug, HashStable_Generic)]
pub struct ForeignItemId {
    pub def_id: LocalDefId,
}

impl ForeignItemId {
    #[inline]
    pub fn hir_id(&self) -> HirId {
        // Items are always HIR owners.
        HirId::make_owner(self.def_id)
    }
}

/// A reference from a foreign block to one of its items. This
/// contains the item's ID, naturally, but also the item's name and
/// some other high-level details (like whether it is an associated
/// type or method, and whether it is public). This allows other
/// passes to find the impl they want without loading the ID (which
/// means fewer edges in the incremental compilation graph).
#[derive(Debug, HashStable_Generic)]
pub struct ForeignItemRef {
    pub id: ForeignItemId,
    pub ident: Ident,
    pub span: Span,
}

#[derive(Debug, HashStable_Generic)]
pub struct ForeignItem<'hir> {
    pub ident: Ident,
    pub kind: ForeignItemKind<'hir>,
    pub def_id: LocalDefId,
    pub span: Span,
    pub vis_span: Span,
}

impl ForeignItem<'_> {
    #[inline]
    pub fn hir_id(&self) -> HirId {
        // Items are always HIR owners.
        HirId::make_owner(self.def_id)
    }

    pub fn foreign_item_id(&self) -> ForeignItemId {
        ForeignItemId { def_id: self.def_id }
    }
}

/// An item within an `extern` block.
#[derive(Debug, HashStable_Generic)]
pub enum ForeignItemKind<'hir> {
    /// A foreign function.
    Fn(&'hir FnDecl<'hir>, &'hir [Ident], &'hir Generics<'hir>),
    /// A foreign static item (`static ext: u8`).
    Static(&'hir Ty<'hir>, Mutability),
    /// A foreign type.
    Type,
}

/// A variable captured by a closure.
#[derive(Debug, Copy, Clone, Encodable, HashStable_Generic)]
pub struct Upvar {
    // First span where it is accessed (there can be multiple).
    pub span: Span,
}

// The TraitCandidate's import_ids is empty if the trait is defined in the same module, and
// has length > 0 if the trait is found through an chain of imports, starting with the
// import/use statement in the scope where the trait is used.
#[derive(Encodable, Decodable, Clone, Debug, HashStable_Generic)]
pub struct TraitCandidate {
    pub def_id: DefId,
    pub import_ids: SmallVec<[LocalDefId; 1]>,
}

#[derive(Copy, Clone, Debug, HashStable_Generic)]
pub enum OwnerNode<'hir> {
    Item(&'hir Item<'hir>),
    ForeignItem(&'hir ForeignItem<'hir>),
    TraitItem(&'hir TraitItem<'hir>),
    ImplItem(&'hir ImplItem<'hir>),
    Crate(&'hir Mod<'hir>),
}

impl<'hir> OwnerNode<'hir> {
    pub fn ident(&self) -> Option<Ident> {
        match self {
            OwnerNode::Item(Item { ident, .. })
            | OwnerNode::ForeignItem(ForeignItem { ident, .. })
            | OwnerNode::ImplItem(ImplItem { ident, .. })
            | OwnerNode::TraitItem(TraitItem { ident, .. }) => Some(*ident),
            OwnerNode::Crate(..) => None,
        }
    }

    pub fn span(&self) -> Span {
        match self {
            OwnerNode::Item(Item { span, .. })
            | OwnerNode::ForeignItem(ForeignItem { span, .. })
            | OwnerNode::ImplItem(ImplItem { span, .. })
            | OwnerNode::TraitItem(TraitItem { span, .. }) => *span,
            OwnerNode::Crate(Mod { spans: ModSpans { inner_span, .. }, .. }) => *inner_span,
        }
    }

    pub fn fn_decl(self) -> Option<&'hir FnDecl<'hir>> {
        match self {
            OwnerNode::TraitItem(TraitItem { kind: TraitItemKind::Fn(fn_sig, _), .. })
            | OwnerNode::ImplItem(ImplItem { kind: ImplItemKind::Fn(fn_sig, _), .. })
            | OwnerNode::Item(Item { kind: ItemKind::Fn(fn_sig, _, _), .. }) => Some(fn_sig.decl),
            OwnerNode::ForeignItem(ForeignItem {
                kind: ForeignItemKind::Fn(fn_decl, _, _),
                ..
            }) => Some(fn_decl),
            _ => None,
        }
    }

    pub fn body_id(&self) -> Option<BodyId> {
        match self {
            OwnerNode::TraitItem(TraitItem {
                kind: TraitItemKind::Fn(_, TraitFn::Provided(body_id)),
                ..
            })
            | OwnerNode::ImplItem(ImplItem { kind: ImplItemKind::Fn(_, body_id), .. })
            | OwnerNode::Item(Item { kind: ItemKind::Fn(.., body_id), .. }) => Some(*body_id),
            _ => None,
        }
    }

    pub fn generics(self) -> Option<&'hir Generics<'hir>> {
        Node::generics(self.into())
    }

    pub fn def_id(self) -> LocalDefId {
        match self {
            OwnerNode::Item(Item { def_id, .. })
            | OwnerNode::TraitItem(TraitItem { def_id, .. })
            | OwnerNode::ImplItem(ImplItem { def_id, .. })
            | OwnerNode::ForeignItem(ForeignItem { def_id, .. }) => *def_id,
            OwnerNode::Crate(..) => crate::CRATE_HIR_ID.owner,
        }
    }

    pub fn expect_item(self) -> &'hir Item<'hir> {
        match self {
            OwnerNode::Item(n) => n,
            _ => panic!(),
        }
    }

    pub fn expect_foreign_item(self) -> &'hir ForeignItem<'hir> {
        match self {
            OwnerNode::ForeignItem(n) => n,
            _ => panic!(),
        }
    }

    pub fn expect_impl_item(self) -> &'hir ImplItem<'hir> {
        match self {
            OwnerNode::ImplItem(n) => n,
            _ => panic!(),
        }
    }

    pub fn expect_trait_item(self) -> &'hir TraitItem<'hir> {
        match self {
            OwnerNode::TraitItem(n) => n,
            _ => panic!(),
        }
    }
}

impl<'hir> Into<OwnerNode<'hir>> for &'hir Item<'hir> {
    fn into(self) -> OwnerNode<'hir> {
        OwnerNode::Item(self)
    }
}

impl<'hir> Into<OwnerNode<'hir>> for &'hir ForeignItem<'hir> {
    fn into(self) -> OwnerNode<'hir> {
        OwnerNode::ForeignItem(self)
    }
}

impl<'hir> Into<OwnerNode<'hir>> for &'hir ImplItem<'hir> {
    fn into(self) -> OwnerNode<'hir> {
        OwnerNode::ImplItem(self)
    }
}

impl<'hir> Into<OwnerNode<'hir>> for &'hir TraitItem<'hir> {
    fn into(self) -> OwnerNode<'hir> {
        OwnerNode::TraitItem(self)
    }
}

impl<'hir> Into<Node<'hir>> for OwnerNode<'hir> {
    fn into(self) -> Node<'hir> {
        match self {
            OwnerNode::Item(n) => Node::Item(n),
            OwnerNode::ForeignItem(n) => Node::ForeignItem(n),
            OwnerNode::ImplItem(n) => Node::ImplItem(n),
            OwnerNode::TraitItem(n) => Node::TraitItem(n),
            OwnerNode::Crate(n) => Node::Crate(n),
        }
    }
}

#[derive(Copy, Clone, Debug, HashStable_Generic)]
pub enum Node<'hir> {
    Param(&'hir Param<'hir>),
    Item(&'hir Item<'hir>),
    ForeignItem(&'hir ForeignItem<'hir>),
    TraitItem(&'hir TraitItem<'hir>),
    ImplItem(&'hir ImplItem<'hir>),
    Variant(&'hir Variant<'hir>),
    Field(&'hir FieldDef<'hir>),
    AnonConst(&'hir AnonConst),
    Expr(&'hir Expr<'hir>),
    ExprField(&'hir ExprField<'hir>),
    Stmt(&'hir Stmt<'hir>),
    PathSegment(&'hir PathSegment<'hir>),
    Ty(&'hir Ty<'hir>),
    TypeBinding(&'hir TypeBinding<'hir>),
    TraitRef(&'hir TraitRef<'hir>),
    Pat(&'hir Pat<'hir>),
    PatField(&'hir PatField<'hir>),
    Arm(&'hir Arm<'hir>),
    Block(&'hir Block<'hir>),
    Local(&'hir Local<'hir>),

    /// `Ctor` refers to the constructor of an enum variant or struct. Only tuple or unit variants
    /// with synthesized constructors.
    Ctor(&'hir VariantData<'hir>),

    Lifetime(&'hir Lifetime),
    GenericParam(&'hir GenericParam<'hir>),

    Crate(&'hir Mod<'hir>),

    Infer(&'hir InferArg),
}

impl<'hir> Node<'hir> {
    /// Get the identifier of this `Node`, if applicable.
    ///
    /// # Edge cases
    ///
    /// Calling `.ident()` on a [`Node::Ctor`] will return `None`
    /// because `Ctor`s do not have identifiers themselves.
    /// Instead, call `.ident()` on the parent struct/variant, like so:
    ///
    /// ```ignore (illustrative)
    /// ctor
    ///     .ctor_hir_id()
    ///     .and_then(|ctor_id| tcx.hir().find(tcx.hir().get_parent_node(ctor_id)))
    ///     .and_then(|parent| parent.ident())
    /// ```
    pub fn ident(&self) -> Option<Ident> {
        match self {
            Node::TraitItem(TraitItem { ident, .. })
            | Node::ImplItem(ImplItem { ident, .. })
            | Node::ForeignItem(ForeignItem { ident, .. })
            | Node::Field(FieldDef { ident, .. })
            | Node::Variant(Variant { ident, .. })
            | Node::Item(Item { ident, .. })
            | Node::PathSegment(PathSegment { ident, .. }) => Some(*ident),
            Node::Lifetime(lt) => Some(lt.name.ident()),
            Node::GenericParam(p) => Some(p.name.ident()),
            Node::TypeBinding(b) => Some(b.ident),
            Node::Param(..)
            | Node::AnonConst(..)
            | Node::Expr(..)
            | Node::Stmt(..)
            | Node::Block(..)
            | Node::Ctor(..)
            | Node::Pat(..)
            | Node::PatField(..)
            | Node::ExprField(..)
            | Node::Arm(..)
            | Node::Local(..)
            | Node::Crate(..)
            | Node::Ty(..)
            | Node::TraitRef(..)
            | Node::Infer(..) => None,
        }
    }

    pub fn fn_decl(self) -> Option<&'hir FnDecl<'hir>> {
        match self {
            Node::TraitItem(TraitItem { kind: TraitItemKind::Fn(fn_sig, _), .. })
            | Node::ImplItem(ImplItem { kind: ImplItemKind::Fn(fn_sig, _), .. })
            | Node::Item(Item { kind: ItemKind::Fn(fn_sig, _, _), .. }) => Some(fn_sig.decl),
            Node::Expr(Expr { kind: ExprKind::Closure(Closure { fn_decl, .. }), .. })
            | Node::ForeignItem(ForeignItem { kind: ForeignItemKind::Fn(fn_decl, _, _), .. }) => {
                Some(fn_decl)
            }
            _ => None,
        }
    }

    pub fn fn_sig(self) -> Option<&'hir FnSig<'hir>> {
        match self {
            Node::TraitItem(TraitItem { kind: TraitItemKind::Fn(fn_sig, _), .. })
            | Node::ImplItem(ImplItem { kind: ImplItemKind::Fn(fn_sig, _), .. })
            | Node::Item(Item { kind: ItemKind::Fn(fn_sig, _, _), .. }) => Some(fn_sig),
            _ => None,
        }
    }

    pub fn body_id(&self) -> Option<BodyId> {
        match self {
            Node::TraitItem(TraitItem {
                kind: TraitItemKind::Fn(_, TraitFn::Provided(body_id)),
                ..
            })
            | Node::ImplItem(ImplItem { kind: ImplItemKind::Fn(_, body_id), .. })
            | Node::Item(Item { kind: ItemKind::Fn(.., body_id), .. }) => Some(*body_id),
            _ => None,
        }
    }

    pub fn generics(self) -> Option<&'hir Generics<'hir>> {
        match self {
            Node::ForeignItem(ForeignItem {
                kind: ForeignItemKind::Fn(_, _, generics), ..
            })
            | Node::TraitItem(TraitItem { generics, .. })
            | Node::ImplItem(ImplItem { generics, .. }) => Some(generics),
            Node::Item(item) => item.kind.generics(),
            _ => None,
        }
    }

    pub fn as_owner(self) -> Option<OwnerNode<'hir>> {
        match self {
            Node::Item(i) => Some(OwnerNode::Item(i)),
            Node::ForeignItem(i) => Some(OwnerNode::ForeignItem(i)),
            Node::TraitItem(i) => Some(OwnerNode::TraitItem(i)),
            Node::ImplItem(i) => Some(OwnerNode::ImplItem(i)),
            Node::Crate(i) => Some(OwnerNode::Crate(i)),
            _ => None,
        }
    }

    pub fn fn_kind(self) -> Option<FnKind<'hir>> {
        match self {
            Node::Item(i) => match i.kind {
                ItemKind::Fn(ref sig, ref generics, _) => {
                    Some(FnKind::ItemFn(i.ident, generics, sig.header))
                }
                _ => None,
            },
            Node::TraitItem(ti) => match ti.kind {
                TraitItemKind::Fn(ref sig, TraitFn::Provided(_)) => {
                    Some(FnKind::Method(ti.ident, sig))
                }
                _ => None,
            },
            Node::ImplItem(ii) => match ii.kind {
                ImplItemKind::Fn(ref sig, _) => Some(FnKind::Method(ii.ident, sig)),
                _ => None,
            },
            Node::Expr(e) => match e.kind {
                ExprKind::Closure { .. } => Some(FnKind::Closure),
                _ => None,
            },
            _ => None,
        }
    }

    /// Get the fields for the tuple-constructor,
    /// if this node is a tuple constructor, otherwise None
    pub fn tuple_fields(&self) -> Option<&'hir [FieldDef<'hir>]> {
        if let Node::Ctor(&VariantData::Tuple(fields, _)) = self { Some(fields) } else { None }
    }
}

// Some nodes are used a lot. Make sure they don't unintentionally get bigger.
#[cfg(all(target_arch = "x86_64", target_pointer_width = "64"))]
mod size_asserts {
    use super::*;
    // tidy-alphabetical-start
    static_assert_size!(Block<'_>, 48);
    static_assert_size!(Body<'_>, 32);
    static_assert_size!(Expr<'_>, 64);
    static_assert_size!(ExprKind<'_>, 48);
    static_assert_size!(FnDecl<'_>, 40);
    static_assert_size!(ForeignItem<'_>, 72);
    static_assert_size!(ForeignItemKind<'_>, 40);
    #[cfg(not(bootstrap))]
    static_assert_size!(GenericArg<'_>, 24);
    static_assert_size!(GenericBound<'_>, 48);
    static_assert_size!(Generics<'_>, 56);
    static_assert_size!(Impl<'_>, 80);
    #[cfg(not(bootstrap))]
    static_assert_size!(ImplItem<'_>, 80);
    #[cfg(not(bootstrap))]
    static_assert_size!(ImplItemKind<'_>, 32);
    static_assert_size!(Item<'_>, 80);
    static_assert_size!(ItemKind<'_>, 48);
    static_assert_size!(Local<'_>, 64);
    static_assert_size!(Param<'_>, 32);
    static_assert_size!(Pat<'_>, 72);
<<<<<<< HEAD
    static_assert_size!(PatKind<'_>, 48);
    static_assert_size!(Path<'_>, 48);
    static_assert_size!(PathSegment<'_>, 56);
=======
    static_assert_size!(Path<'_>, 40);
    static_assert_size!(PathSegment<'_>, 48);
    static_assert_size!(PatKind<'_>, 48);
>>>>>>> b1ab3b73
    static_assert_size!(QPath<'_>, 24);
    static_assert_size!(Stmt<'_>, 32);
    static_assert_size!(StmtKind<'_>, 16);
    #[cfg(not(bootstrap))]
    static_assert_size!(TraitItem<'_>, 88);
    #[cfg(not(bootstrap))]
    static_assert_size!(TraitItemKind<'_>, 48);
    static_assert_size!(Ty<'_>, 48);
    static_assert_size!(TyKind<'_>, 32);
    // tidy-alphabetical-end
}<|MERGE_RESOLUTION|>--- conflicted
+++ resolved
@@ -1,6 +1,6 @@
 use crate::def::{CtorKind, DefKind, Res};
 use crate::def_id::DefId;
-pub(crate) use crate::hir_id::{HirId, ItemLocalId};
+pub(crate) use crate::hir_id::{HirId, ItemLocalId, OwnerId};
 use crate::intravisit::FnKind;
 use crate::LangItem;
 
@@ -731,6 +731,7 @@
 /// A type bound (e.g., `for<'c> Foo: Send + Clone + 'c`).
 #[derive(Debug, HashStable_Generic)]
 pub struct WhereBoundPredicate<'hir> {
+    pub hir_id: HirId,
     pub span: Span,
     /// Origin of the predicate.
     pub origin: PredicateOrigin,
@@ -2206,14 +2207,14 @@
 // so it can fetched later.
 #[derive(Copy, Clone, PartialEq, Eq, Encodable, Decodable, Debug, HashStable_Generic)]
 pub struct TraitItemId {
-    pub def_id: LocalDefId,
+    pub def_id: OwnerId,
 }
 
 impl TraitItemId {
     #[inline]
     pub fn hir_id(&self) -> HirId {
         // Items are always HIR owners.
-        HirId::make_owner(self.def_id)
+        HirId::make_owner(self.def_id.def_id)
     }
 }
 
@@ -2224,7 +2225,7 @@
 #[derive(Debug, HashStable_Generic)]
 pub struct TraitItem<'hir> {
     pub ident: Ident,
-    pub def_id: LocalDefId,
+    pub def_id: OwnerId,
     pub generics: &'hir Generics<'hir>,
     pub kind: TraitItemKind<'hir>,
     pub span: Span,
@@ -2235,7 +2236,7 @@
     #[inline]
     pub fn hir_id(&self) -> HirId {
         // Items are always HIR owners.
-        HirId::make_owner(self.def_id)
+        HirId::make_owner(self.def_id.def_id)
     }
 
     pub fn trait_item_id(&self) -> TraitItemId {
@@ -2270,14 +2271,14 @@
 // so it can fetched later.
 #[derive(Copy, Clone, PartialEq, Eq, Encodable, Decodable, Debug, HashStable_Generic)]
 pub struct ImplItemId {
-    pub def_id: LocalDefId,
+    pub def_id: OwnerId,
 }
 
 impl ImplItemId {
     #[inline]
     pub fn hir_id(&self) -> HirId {
         // Items are always HIR owners.
-        HirId::make_owner(self.def_id)
+        HirId::make_owner(self.def_id.def_id)
     }
 }
 
@@ -2285,7 +2286,7 @@
 #[derive(Debug, HashStable_Generic)]
 pub struct ImplItem<'hir> {
     pub ident: Ident,
-    pub def_id: LocalDefId,
+    pub def_id: OwnerId,
     pub generics: &'hir Generics<'hir>,
     pub kind: ImplItemKind<'hir>,
     pub defaultness: Defaultness,
@@ -2297,7 +2298,7 @@
     #[inline]
     pub fn hir_id(&self) -> HirId {
         // Items are always HIR owners.
-        HirId::make_owner(self.def_id)
+        HirId::make_owner(self.def_id.def_id)
     }
 
     pub fn impl_item_id(&self) -> ImplItemId {
@@ -2314,7 +2315,7 @@
     /// An associated function implementation with the given signature and body.
     Fn(FnSig<'hir>, BodyId),
     /// An associated type.
-    TyAlias(&'hir Ty<'hir>),
+    Type(&'hir Ty<'hir>),
 }
 
 // The name of the associated type for `Fn` return types.
@@ -2403,8 +2404,9 @@
             return None;
         };
         match path.res {
-            Res::Def(DefKind::TyParam, def_id)
-            | Res::SelfTy { trait_: Some(def_id), alias_to: None } => Some((def_id, segment.ident)),
+            Res::Def(DefKind::TyParam, def_id) | Res::SelfTyParam { trait_: def_id } => {
+                Some((def_id, segment.ident))
+            }
             _ => None,
         }
     }
@@ -2888,14 +2890,14 @@
 // so it can fetched later.
 #[derive(Copy, Clone, PartialEq, Eq, Encodable, Decodable, Debug, Hash, HashStable_Generic)]
 pub struct ItemId {
-    pub def_id: LocalDefId,
+    pub def_id: OwnerId,
 }
 
 impl ItemId {
     #[inline]
     pub fn hir_id(&self) -> HirId {
         // Items are always HIR owners.
-        HirId::make_owner(self.def_id)
+        HirId::make_owner(self.def_id.def_id)
     }
 }
 
@@ -2905,7 +2907,7 @@
 #[derive(Debug, HashStable_Generic)]
 pub struct Item<'hir> {
     pub ident: Ident,
-    pub def_id: LocalDefId,
+    pub def_id: OwnerId,
     pub kind: ItemKind<'hir>,
     pub span: Span,
     pub vis_span: Span,
@@ -2915,7 +2917,7 @@
     #[inline]
     pub fn hir_id(&self) -> HirId {
         // Items are always HIR owners.
-        HirId::make_owner(self.def_id)
+        HirId::make_owner(self.def_id.def_id)
     }
 
     pub fn item_id(&self) -> ItemId {
@@ -3132,14 +3134,14 @@
 // so it can fetched later.
 #[derive(Copy, Clone, PartialEq, Eq, Encodable, Decodable, Debug, HashStable_Generic)]
 pub struct ForeignItemId {
-    pub def_id: LocalDefId,
+    pub def_id: OwnerId,
 }
 
 impl ForeignItemId {
     #[inline]
     pub fn hir_id(&self) -> HirId {
         // Items are always HIR owners.
-        HirId::make_owner(self.def_id)
+        HirId::make_owner(self.def_id.def_id)
     }
 }
 
@@ -3160,7 +3162,7 @@
 pub struct ForeignItem<'hir> {
     pub ident: Ident,
     pub kind: ForeignItemKind<'hir>,
-    pub def_id: LocalDefId,
+    pub def_id: OwnerId,
     pub span: Span,
     pub vis_span: Span,
 }
@@ -3169,7 +3171,7 @@
     #[inline]
     pub fn hir_id(&self) -> HirId {
         // Items are always HIR owners.
-        HirId::make_owner(self.def_id)
+        HirId::make_owner(self.def_id.def_id)
     }
 
     pub fn foreign_item_id(&self) -> ForeignItemId {
@@ -3263,7 +3265,7 @@
         Node::generics(self.into())
     }
 
-    pub fn def_id(self) -> LocalDefId {
+    pub fn def_id(self) -> OwnerId {
         match self {
             OwnerNode::Item(Item { def_id, .. })
             | OwnerNode::TraitItem(TraitItem { def_id, .. })
@@ -3520,35 +3522,25 @@
     static_assert_size!(FnDecl<'_>, 40);
     static_assert_size!(ForeignItem<'_>, 72);
     static_assert_size!(ForeignItemKind<'_>, 40);
-    #[cfg(not(bootstrap))]
     static_assert_size!(GenericArg<'_>, 24);
     static_assert_size!(GenericBound<'_>, 48);
     static_assert_size!(Generics<'_>, 56);
     static_assert_size!(Impl<'_>, 80);
-    #[cfg(not(bootstrap))]
     static_assert_size!(ImplItem<'_>, 80);
-    #[cfg(not(bootstrap))]
     static_assert_size!(ImplItemKind<'_>, 32);
     static_assert_size!(Item<'_>, 80);
     static_assert_size!(ItemKind<'_>, 48);
     static_assert_size!(Local<'_>, 64);
     static_assert_size!(Param<'_>, 32);
     static_assert_size!(Pat<'_>, 72);
-<<<<<<< HEAD
-    static_assert_size!(PatKind<'_>, 48);
-    static_assert_size!(Path<'_>, 48);
-    static_assert_size!(PathSegment<'_>, 56);
-=======
     static_assert_size!(Path<'_>, 40);
     static_assert_size!(PathSegment<'_>, 48);
     static_assert_size!(PatKind<'_>, 48);
->>>>>>> b1ab3b73
     static_assert_size!(QPath<'_>, 24);
+    static_assert_size!(Res, 12);
     static_assert_size!(Stmt<'_>, 32);
     static_assert_size!(StmtKind<'_>, 16);
-    #[cfg(not(bootstrap))]
     static_assert_size!(TraitItem<'_>, 88);
-    #[cfg(not(bootstrap))]
     static_assert_size!(TraitItemKind<'_>, 48);
     static_assert_size!(Ty<'_>, 48);
     static_assert_size!(TyKind<'_>, 32);
